# frozen_string_literal: true

require 'rest-client'
require 'zlib'

require 'discordrb/events/message'
require 'discordrb/events/typing'
require 'discordrb/events/lifetime'
require 'discordrb/events/presence'
require 'discordrb/events/voice_state_update'
require 'discordrb/events/channels'
require 'discordrb/events/members'
require 'discordrb/events/roles'
require 'discordrb/events/guilds'
require 'discordrb/events/await'
require 'discordrb/events/bans'
require 'discordrb/events/raw'
require 'discordrb/events/reactions'
require 'discordrb/events/webhooks'
require 'discordrb/events/invites'
require 'discordrb/events/interactions'
require 'discordrb/events/threads'

require 'discordrb/api'
require 'discordrb/api/channel'
require 'discordrb/api/server'
require 'discordrb/api/invite'
require 'discordrb/api/interaction'
require 'discordrb/api/application'

require 'discordrb/errors'
require 'discordrb/data'
require 'discordrb/await'
require 'discordrb/container'
require 'discordrb/websocket'
require 'discordrb/cache'
require 'discordrb/gateway'

require 'discordrb/voice/voice_bot'

module Discordrb
  # Represents a Discord bot, including servers, users, etc.
  class Bot
    # The list of currently running threads used to parse and call events.
    # The threads will have a local variable `:discordrb_name` in the format of `et-1234`, where
    # "et" stands for "event thread" and the number is a continually incrementing number representing
    # how many events were executed before.
    # @return [Array<Thread>] The threads.
    attr_reader :event_threads

    # @return [true, false] whether or not the bot should parse its own messages. Off by default.
    attr_accessor :should_parse_self

    # The bot's name which discordrb sends to Discord when making any request, so Discord can identify bots with the
    # same codebase. Not required but I recommend setting it anyway.
    # @return [String] The bot's name.
    attr_accessor :name

    # @return [Array(Integer, Integer)] the current shard key
    attr_reader :shard_key

    # @return [Hash<Symbol => Await>] the list of registered {Await}s.
    attr_reader :awaits

    # The gateway connection is an internal detail that is useless to most people. It is however essential while
    # debugging or developing discordrb itself, or while writing very custom bots.
    # @return [Gateway] the underlying {Gateway} object.
    attr_reader :gateway

    include EventContainer
    include Cache

    # Makes a new bot with the given authentication data. It will be ready to be added event handlers to and can
    # eventually be run with {#run}.
    #
    # As support for logging in using username and password has been removed in version 3.0.0, only a token login is
    # possible. Be sure to specify the `type` parameter as `:user` if you're logging in as a user.
    #
    # Simply creating a bot won't be enough to start sending messages etc. with, only a limited set of methods can
    # be used after logging in. If you want to do something when the bot has connected successfully, either do it in the
    # {#ready} event, or use the {#run} method with the :async parameter and do the processing after that.
    # @param log_mode [Symbol] The mode this bot should use for logging. See {Logger#mode=} for a list of modes.
    # @param token [String] The token that should be used to log in. If your bot is a bot account, you have to specify
    #   this. If you're logging in as a user, make sure to also set the account type to :user so discordrb doesn't think
    #   you're trying to log in as a bot.
    # @param client_id [Integer] If you're logging in as a bot, the bot's client ID. This is optional, and may be fetched
    #   from the API by calling {Bot#bot_application} (see {Application}).
    # @param type [Symbol] This parameter lets you manually overwrite the account type. This needs to be set when
    #   logging in as a user, otherwise discordrb will treat you as a bot account. Valid values are `:user` and `:bot`.
    # @param name [String] Your bot's name. This will be sent to Discord with any API requests, who will use this to
    #   trace the source of excessive API requests; it's recommended to set this to something if you make bots that many
    #   people will host on their servers separately.
    # @param fancy_log [true, false] Whether the output log should be made extra fancy using ANSI escape codes. (Your
    #   terminal may not support this.)
    # @param suppress_ready [true, false] Whether the READY packet should be exempt from being printed to console.
    #   Useful for very large bots running in debug or verbose log_mode.
    # @param parse_self [true, false] Whether the bot should react on its own messages. It's best to turn this off
    #   unless you really need this so you don't inadvertently create infinite loops.
    # @param shard_id [Integer] The number of the shard this bot should handle. See
    #   https://github.com/discord/discord-api-docs/issues/17 for how to do sharding.
    # @param num_shards [Integer] The total number of shards that should be running. See
    #   https://github.com/discord/discord-api-docs/issues/17 for how to do sharding.
    # @param redact_token [true, false] Whether the bot should redact the token in logs. Default is true.
    # @param ignore_bots [true, false] Whether the bot should ignore bot accounts or not. Default is false.
    # @param compress_mode [:none, :large, :stream] Sets which compression mode should be used when connecting
    #   to Discord's gateway. `:none` will request that no payloads are received compressed (not recommended for
    #   production bots). `:large` will request that large payloads are received compressed. `:stream` will request
    #   that all data be received in a continuous compressed stream.
    # @param intents [:all, :unprivileged, Array<Symbol>, :none, Integer] Gateway intents that this bot requires. `:all` will
    #   request all intents. `:unprivileged` will request only intents that are not defined as "Privileged". `:none`
    #   will request no intents. An array of symbols will request only those intents specified. An integer value will request
    #   exactly all the intents specified in the bitwise value.
    # @see Discordrb::INTENTS
    def initialize(
      log_mode: :normal,
      token: nil, client_id: nil,
      type: nil, name: '', fancy_log: false, suppress_ready: false, parse_self: false,
      shard_id: nil, num_shards: nil, redact_token: true, ignore_bots: false,
      compress_mode: :large, intents: :all
    )
      LOGGER.mode = log_mode
      LOGGER.token = token if redact_token

      @should_parse_self = parse_self

      @client_id = client_id

      @type = type || :bot
      @name = name

      @shard_key = num_shards ? [shard_id, num_shards] : nil

      LOGGER.fancy = fancy_log
      @prevent_ready = suppress_ready

      @compress_mode = compress_mode

      raise 'Token string is empty or nil' if token.nil? || token.empty?

      @intents = case intents
                 when :all
                   ALL_INTENTS
                 when :unprivileged
                   UNPRIVILEGED_INTENTS
                 when :none
                   NO_INTENTS
                 else
                   calculate_intents(intents)
                 end

      @token = process_token(@type, token)
      @gateway = Gateway.new(self, @token, @shard_key, @compress_mode, @intents)

      init_cache

      @voices = {}
      @should_connect_to_voice = {}

      @ignored_ids = Set.new
      @ignore_bots = ignore_bots

      @event_threads = []
      @current_thread = 0

      @status = :online

      @application_commands = {}
    end

    # The list of users the bot shares a server with.
    # @return [Hash<Integer => User>] The users by ID.
    def users
      gateway_check
      unavailable_servers_check
      @users
    end

    # The list of servers the bot is currently in.
    # @return [Hash<Integer => Server>] The servers by ID.
    def servers
      gateway_check
      unavailable_servers_check
      @servers
    end

    # The list of members in threads the bot can see.
    # @return [Hash<Integer => Hash<Integer => Hash<String => Object>>]
    def thread_members
      gateway_check
      unavailable_servers_check
      @thread_members
    end

    # @overload emoji(id)
    #   Return an emoji by its ID
    #   @param id [String, Integer] The emoji's ID.
    #   @return [Emoji, nil] the emoji object. `nil` if the emoji was not found.
    # @overload emoji
    #   The list of emoji the bot can use.
    #   @return [Array<Emoji>] the emoji available.
    def emoji(id = nil)
      emoji_hash = servers.values.map(&:emoji).reduce(&:merge)
      if id
        id = id.resolve_id
        emoji_hash[id]
      else
        emoji_hash.values
      end
    end

    alias_method :emojis, :emoji
    alias_method :all_emoji, :emoji

    # Finds an emoji by its name.
    # @param name [String] The emoji name that should be resolved.
    # @return [GlobalEmoji, nil] the emoji identified by the name, or `nil` if it couldn't be found.
    def find_emoji(name)
      LOGGER.out("Resolving emoji #{name}")
      emoji.find { |element| element.name == name }
    end

    # The bot's user profile. This special user object can be used
    # to edit user data like the current username (see {Profile#username=}).
    # @return [Profile] The bot's profile that can be used to edit data.
    def profile
      return @profile if @profile

      response = Discordrb::API::User.profile(@token)
      @profile = Profile.new(JSON.parse(response), self)
    end

    alias_method :bot_user, :profile

    # The bot's OAuth application.
    # @return [Application, nil] The bot's application info. Returns `nil` if bot is not a bot account.
    def bot_application
      return unless @type == :bot

      response = API.oauth_application(token)
      Application.new(JSON.parse(response), self)
    end

    alias_method :bot_app, :bot_application

    # The Discord API token received when logging in. Useful to explicitly call
    # {API} methods.
    # @return [String] The API token.
    def token
      API.bot_name = @name
      @token
    end

    # @return [String] the raw token, without any prefix
    # @see #token
    def raw_token
      @token.split(' ').last
    end

    # Runs the bot, which logs into Discord and connects the WebSocket. This
    # prevents all further execution unless it is executed with
    # `background` = `true`.
    # @param background [true, false] If it is `true`, then the bot will run in
    #   another thread to allow further execution. If it is `false`, this method
    #   will block until {#stop} is called. If the bot is run with `true`, make
    #   sure to eventually call {#join} so the script doesn't stop prematurely.
    # @note Running the bot in the background means that you can call some
    #   methods that require a gateway connection *before* that connection is
    #   established. In most cases an exception will be raised if you try to do
    #   this. If you need a way to safely run code after the bot is fully
    #   connected, use a {#ready} event handler instead.
    def run(background = false)
      @gateway.run_async
      return if background

      debug('Oh wait! Not exiting yet as run was run synchronously.')
      @gateway.sync
    end

    # Joins the bot's connection thread with the current thread.
    # This blocks execution until the websocket stops, which should only happen
    # manually triggered. or due to an error. This is necessary to have a
    # continuously running bot.
    def join
      @gateway.sync
    end
    alias_method :sync, :join

    # Stops the bot gracefully, disconnecting the websocket without immediately killing the thread. This means that
    # Discord is immediately aware of the closed connection and makes the bot appear offline instantly.
    # @note This method no longer takes an argument as of 3.4.0
    def stop(_no_sync = nil)
      @gateway.stop
    end

    # @return [true, false] whether or not the bot is currently connected to Discord.
    def connected?
      @gateway.open?
    end

    # Makes the bot join an invite to a server.
    # @param invite [String, Invite] The invite to join. For possible formats see {#resolve_invite_code}.
    def accept_invite(invite)
      resolved = invite(invite).code
      API::Invite.accept(token, resolved)
    end

    # Creates an OAuth invite URL that can be used to invite this bot to a particular server.
    # @param server [Server, nil] The server the bot should be invited to, or nil if a general invite should be created.
    # @param permission_bits [String, Integer] Permission bits that should be appended to invite url.
    # @param redirect_uri [String] Redirect URI that should be appended to invite url.
    # @param scopes [Array<String>] Scopes that should be appended to invite url.
    # @return [String] the OAuth invite URL.
    def invite_url(server: nil, permission_bits: nil, redirect_uri: nil, scopes: ['bot'])
      @client_id ||= bot_application.id

      query = URI.encode_www_form({
        client_id: @client_id,
        guild_id: server&.id,
        permissions: permission_bits,
        redirect_uri: redirect_uri,
        scope: scopes.join(' ')
      }.compact)

      "https://discord.com/oauth2/authorize?#{query}"
    end

    # @return [Hash<Integer => VoiceBot>] the voice connections this bot currently has, by the server ID to which they are connected.
    attr_reader :voices

    # Gets the voice bot for a particular server or channel. You can connect to a new channel using the {#voice_connect}
    # method.
    # @param thing [Channel, Server, Integer] the server or channel you want to get the voice bot for, or its ID.
    # @return [Voice::VoiceBot, nil] the VoiceBot for the thing you specified, or nil if there is no connection yet
    def voice(thing)
      id = thing.resolve_id
      return @voices[id] if @voices[id]

      channel = channel(id)
      return nil unless channel

      server_id = channel.server.id
      return @voices[server_id] if @voices[server_id]
    end

    # Connects to a voice channel, initializes network connections and returns the {Voice::VoiceBot} over which audio
    # data can then be sent. After connecting, the bot can also be accessed using {#voice}. If the bot is already
    # connected to voice, the existing connection will be terminated - you don't have to call
    # {Discordrb::Voice::VoiceBot#destroy} before calling this method.
    # @param chan [Channel, String, Integer] The voice channel, or its ID, to connect to.
    # @param encrypted [true, false] Whether voice communication should be encrypted using
    #   (uses an XSalsa20 stream cipher for encryption and Poly1305 for authentication)
    # @return [Voice::VoiceBot] the initialized bot over which audio data can then be sent.
    def voice_connect(chan, encrypted = true)
      raise ArgumentError, 'Unencrypted voice connections are no longer supported.' unless encrypted

      chan = channel(chan.resolve_id)
      server_id = chan.server.id

      if @voices[chan.id]
        debug('Voice bot exists already! Destroying it')
        @voices[chan.id].destroy
        @voices.delete(chan.id)
      end

      debug("Got voice channel: #{chan}")

      @should_connect_to_voice[server_id] = chan
      @gateway.send_voice_state_update(server_id.to_s, chan.id.to_s, false, false)

      debug('Voice channel init packet sent! Now waiting.')

      sleep(0.05) until @voices[server_id]
      debug('Voice connect succeeded!')
      @voices[server_id]
    end

    # Disconnects the client from a specific voice connection given the server ID. Usually it's more convenient to use
    # {Discordrb::Voice::VoiceBot#destroy} rather than this.
    # @param server [Server, String, Integer] The server, or server ID, the voice connection is on.
    # @param destroy_vws [true, false] Whether or not the VWS should also be destroyed. If you're calling this method
    #   directly, you should leave it as true.
    def voice_destroy(server, destroy_vws = true)
      server = server.resolve_id
      @gateway.send_voice_state_update(server.to_s, nil, false, false)
      @voices[server].destroy if @voices[server] && destroy_vws
      @voices.delete(server)
    end

    # Revokes an invite to a server. Will fail unless you have the *Manage Server* permission.
    # It is recommended that you use {Invite#delete} instead.
    # @param code [String, Invite] The invite to revoke. For possible formats see {#resolve_invite_code}.
    def delete_invite(code)
      invite = resolve_invite_code(code)
      API::Invite.delete(token, invite)
    end

    # Sends a text message to a channel given its ID and the message's content.
    # @param channel [Channel, String, Integer] The channel, or its ID, to send something to.
    # @param content [String] The text that should be sent as a message. It is limited to 2000 characters (Discord imposed).
    # @param tts [true, false] Whether or not this message should be sent using Discord text-to-speech.
    # @param embeds [Hash, Discordrb::Webhooks::Embed, Array<Hash>, Array<Discordrb::Webhooks::Embed> nil] The rich embed(s) to append to this message.
    # @param allowed_mentions [Hash, Discordrb::AllowedMentions, false, nil] Mentions that are allowed to ping on this message. `false` disables all pings
    # @param message_reference [Message, String, Integer, nil] The message, or message ID, to reply to if any.
    # @param components [View, Array<Hash>] Interaction components to associate with this message.
    # @param flags [Integer] Flags for this message. Currently only SUPPRESS_EMBEDS (1 << 2) and SUPPRESS_NOTIFICATIONS (1 << 12) can be set.
    # @return [Message] The message that was sent.
    def send_message(channel, content, tts = false, embeds = nil, attachments = nil, allowed_mentions = nil, message_reference = nil, components = nil, flags = 0)
      channel = channel.resolve_id
      debug("Sending message to #{channel} with content '#{content}'")
      allowed_mentions = { parse: [] } if allowed_mentions == false
      message_reference = { message_id: message_reference.id } if message_reference.respond_to?(:id)
      embeds = (embeds.instance_of?(Array) ? embeds.map(&:to_hash) : [embeds&.to_hash]).compact

      response = API::Channel.create_message(token, channel, content, tts, embeds, nil, attachments, allowed_mentions&.to_hash, message_reference, components, flags)
      Message.new(JSON.parse(response), self)
    end

    # Sends a text message to a channel given its ID and the message's content,
    # then deletes it after the specified timeout in seconds.
    # @param channel [Channel, String, Integer] The channel, or its ID, to send something to.
    # @param content [String] The text that should be sent as a message. It is limited to 2000 characters (Discord imposed).
    # @param timeout [Float] The amount of time in seconds after which the message sent will be deleted.
    # @param tts [true, false] Whether or not this message should be sent using Discord text-to-speech.
    # @param embeds [Hash, Discordrb::Webhooks::Embed, Array<Hash>, Array<Discordrb::Webhooks::Embed> nil] The rich embed(s) to append to this message.
    # @param attachments [Array<File>] Files that can be referenced in embeds via `attachment://file.png`
    # @param allowed_mentions [Hash, Discordrb::AllowedMentions, false, nil] Mentions that are allowed to ping on this message. `false` disables all pings
    # @param message_reference [Message, String, Integer, nil] The message, or message ID, to reply to if any.
    # @param components [View, Array<Hash>] Interaction components to associate with this message.
    # @param flags [Integer] Flags for this message. Currently only SUPPRESS_EMBEDS (1 << 2) and SUPPRESS_NOTIFICATIONS (1 << 12) can be set.
    def send_temporary_message(channel, content, timeout, tts = false, embeds = nil, attachments = nil, allowed_mentions = nil, message_reference = nil, components = nil, flags = 0)
      Thread.new do
        Thread.current[:discordrb_name] = "#{@current_thread}-temp-msg"

        message = send_message(channel, content, tts, embeds, attachments, allowed_mentions, message_reference, components, flags)
        sleep(timeout)
        message.delete
      end

      nil
    end

    # Sends a file to a channel. If it is an image, it will automatically be embedded.
    # @note This executes in a blocking way, so if you're sending long files, be wary of delays.
    # @param channel [Channel, String, Integer] The channel, or its ID, to send something to.
    # @param file [File] The file that should be sent.
    # @param caption [string] The caption for the file.
    # @param tts [true, false] Whether or not this file's caption should be sent using Discord text-to-speech.
    # @param filename [String] Overrides the filename of the uploaded file
    # @param spoiler [true, false] Whether or not this file should appear as a spoiler.
    # @example Send a file from disk
    #   bot.send_file(83281822225530880, File.open('rubytaco.png', 'r'))
    def send_file(channel, file, caption: nil, tts: false, filename: nil, spoiler: nil)
      if file.respond_to?(:read)
        if spoiler
          filename ||= File.basename(file.path)
          filename = "SPOILER_#{filename}" unless filename.start_with? 'SPOILER_'
        end
        # https://github.com/rest-client/rest-client/blob/v2.0.2/lib/restclient/payload.rb#L160
        file.define_singleton_method(:original_filename) { filename } if filename
        file.define_singleton_method(:path) { filename } if filename
      end

      channel = channel.resolve_id
      response = API::Channel.upload_file(token, channel, file, caption: caption, tts: tts)
      Message.new(JSON.parse(response), self)
    end

    # Creates a new application to do OAuth authorization with. This allows you to use OAuth to authorize users using
    # Discord. For information how to use this, see the docs: https://discord.com/developers/docs/topics/oauth2
    # @param name [String] What your application should be called.
    # @param redirect_uris [Array<String>] URIs that Discord should redirect your users to after authorizing.
    # @return [Array(String, String)] your applications' client ID and client secret to be used in OAuth authorization.
    def create_oauth_application(name, redirect_uris)
      response = JSON.parse(API.create_oauth_application(@token, name, redirect_uris))
      [response['id'], response['secret']]
    end

    # Changes information about your OAuth application
    # @param name [String] What your application should be called.
    # @param redirect_uris [Array<String>] URIs that Discord should redirect your users to after authorizing.
    # @param description [String] A string that describes what your application does.
    # @param icon [String, nil] A data URI for your icon image (for example a base 64 encoded image), or nil if no icon
    #   should be set or changed.
    def update_oauth_application(name, redirect_uris, description = '', icon = nil)
      API.update_oauth_application(@token, name, redirect_uris, description, icon)
    end

    # Gets the users, channels, roles and emoji from a string.
    # @param mentions [String] The mentions, which should look like `<@12314873129>`, `<#123456789>`, `<@&123456789>` or `<:name:126328:>`.
    # @param server [Server, nil] The server of the associated mentions. (recommended for role parsing, to speed things up)
    # @return [Array<User, Channel, Role, Emoji>] The array of users, channels, roles and emoji identified by the mentions, or `nil` if none exists.
    def parse_mentions(mentions, server = nil)
      array_to_return = []
      # While possible mentions may be in message
      while mentions.include?('<') && mentions.include?('>')
        # Removing all content before the next possible mention
        mentions = mentions.split('<', 2)[1]
        # Locate the first valid mention enclosed in `<...>`, otherwise advance to the next open `<`
        next unless mentions.split('>', 2).first.length < mentions.split('<', 2).first.length

        # Store the possible mention value to be validated with RegEx
        mention = mentions.split('>', 2).first
        if /@!?(?<id>\d+)/ =~ mention
          array_to_return << user(id) unless user(id).nil?
        elsif /#(?<id>\d+)/ =~ mention
          array_to_return << channel(id, server) unless channel(id, server).nil?
        elsif /@&(?<id>\d+)/ =~ mention
          if server
            array_to_return << server.role(id) unless server.role(id).nil?
          else
            @servers.each_value do |element|
              array_to_return << element.role(id) unless element.role(id).nil?
            end
          end
        elsif /(?<animated>^a|^${0}):(?<name>\w+):(?<id>\d+)/ =~ mention
          array_to_return << (emoji(id) || Emoji.new({ 'animated' => animated != '', 'name' => name, 'id' => id }, self, nil))
        end
      end
      array_to_return
    end

    # Gets the user, channel, role or emoji from a string.
    # @param mention [String] The mention, which should look like `<@12314873129>`, `<#123456789>`, `<@&123456789>` or `<:name:126328:>`.
    # @param server [Server, nil] The server of the associated mention. (recommended for role parsing, to speed things up)
    # @return [User, Channel, Role, Emoji] The user, channel, role or emoji identified by the mention, or `nil` if none exists.
    def parse_mention(mention, server = nil)
      parse_mentions(mention, server).first
    end

    # Updates presence status.
    # @param status [String] The status the bot should show up as. Can be `online`, `dnd`, `idle`, or `invisible`
    # @param activity [String, nil] The name of the activity to be played/watched/listened to/stream name on the stream.
    # @param url [String, nil] The Twitch URL to display as a stream. nil for no stream.
    # @param since [Integer] When this status was set.
    # @param afk [true, false] Whether the bot is AFK.
    # @param activity_type [Integer] The type of activity status to display.
    #   Can be 0 (Playing), 1 (Streaming), 2 (Listening), 3 (Watching), or 5 (Competing).
    # @see Gateway#send_status_update
    def update_status(status, activity, url, since = 0, afk = false, activity_type = 0)
      gateway_check

      @activity = activity
      @status = status
      @streamurl = url
      type = url ? 1 : activity_type

      activity_obj = activity || url ? { 'name' => activity, 'url' => url, 'type' => type } : nil
      @gateway.send_status_update(status, since, activity_obj, afk)

      # Update the status in the cache
      profile.update_presence('status' => status.to_s, 'activities' => [activity_obj].compact)
    end

    # Sets the currently playing game to the specified game.
    # @param name [String] The name of the game to be played.
    # @return [String] The game that is being played now.
    def game=(name)
      gateway_check
      update_status(@status, name, nil)
    end

    alias_method :playing=, :game=

    # Sets the current listening status to the specified name.
    # @param name [String] The thing to be listened to.
    # @return [String] The thing that is now being listened to.
    def listening=(name)
      gateway_check
      update_status(@status, name, nil, nil, nil, 2)
    end

    # Sets the current watching status to the specified name.
    # @param name [String] The thing to be watched.
    # @return [String] The thing that is now being watched.
    def watching=(name)
      gateway_check
      update_status(@status, name, nil, nil, nil, 3)
    end

    # Sets the currently online stream to the specified name and Twitch URL.
    # @param name [String] The name of the stream to display.
    # @param url [String] The url of the current Twitch stream.
    # @return [String] The stream name that is being displayed now.
    def stream(name, url)
      gateway_check
      update_status(@status, name, url)
      name
    end

    # Sets the currently competing status to the specified name.
    # @param name [String] The name of the game to be competing in.
    # @return [String] The game that is being competed in now.
    def competing=(name)
      gateway_check
      update_status(@status, name, nil, nil, nil, 5)
    end

    # Sets status to online.
    def online
      gateway_check
      update_status(:online, @activity, @streamurl)
    end

    alias_method :on, :online

    # Sets status to idle.
    def idle
      gateway_check
      update_status(:idle, @activity, nil)
    end

    alias_method :away, :idle

    # Sets the bot's status to DnD (red icon).
    def dnd
      gateway_check
      update_status(:dnd, @activity, nil)
    end

    # Sets the bot's status to invisible (appears offline).
    def invisible
      gateway_check
      update_status(:invisible, @activity, nil)
    end

    # Join a thread
    # @param channel [Channel, Integer, String]
    def join_thread(channel)
      API::Channel.join_thread(@token, channel.resolve_id)
      nil
    end

    # Leave a thread
    # @param channel [Channel, Integer, String]
    def leave_thread(channel)
      API::Channel.leave_thread(@token, channel.resolve_id)
      nil
    end

    # Add a member to a thread
    # @param channel [Channel, Integer, String]
    # @param member [Member, Integer, String]
    def add_thread_member(channel, member)
      API::Channel.add_thread_member(@token, channel.resolve_id, member.resolve_id)
      nil
    end

    # Remove a member from a thread
    # @param channel [Channel, Integer, String]
    # @param member [Member, Integer, String]
    def remove_thread_member(channel, member)
      API::Channel.remove_thread_member(@token, channel.resolve_id, member.resolve_id)
      nil
    end

    # Sets debug mode. If debug mode is on, many things will be outputted to STDOUT.
    def debug=(new_debug)
      LOGGER.debug = new_debug
    end

    # Sets the logging mode
    # @see Logger#mode=
    def mode=(new_mode)
      LOGGER.mode = new_mode
    end

    # Prevents the READY packet from being printed regardless of debug mode.
    def suppress_ready_debug
      @prevent_ready = true
    end

    # Add an await the bot should listen to. For information on awaits, see {Await}.
    # @param key [Symbol] The key that uniquely identifies the await for {AwaitEvent}s to listen to (see {#await}).
    # @param type [Class] The event class that should be listened for.
    # @param attributes [Hash] The attributes the event should check for. The block will only be executed if all attributes match.
    # @yield Is executed when the await is triggered.
    # @yieldparam event [Event] The event object that was triggered.
    # @return [Await] The await that was created.
    # @deprecated Will be changed to blocking behavior in v4.0. Use {#add_await!} instead.
    def add_await(key, type, attributes = {}, &block)
      raise "You can't await an AwaitEvent!" if type == Discordrb::Events::AwaitEvent

      await = Await.new(self, key, type, attributes, block)
      @awaits ||= {}
      @awaits[key] = await
    end

    # Awaits an event, blocking the current thread until a response is received.
    # @param type [Class] The event class that should be listened for.
    # @option attributes [Numeric] :timeout the amount of time (in seconds) to wait for a response before returning `nil`. Waits forever if omitted.
    # @yield Executed when a matching event is received.
    # @yieldparam event [Event] The event object that was triggered.
    # @yieldreturn [true, false] Whether the event matches extra await criteria described by the block
    # @return [Event, nil] The event object that was triggered, or `nil` if a `timeout` was set and no event was raised in time.
    # @raise [ArgumentError] if `timeout` is given and is not a positive numeric value
    def add_await!(type, attributes = {})
      raise "You can't await an AwaitEvent!" if type == Discordrb::Events::AwaitEvent

      timeout = attributes[:timeout]
      raise ArgumentError, 'Timeout must be a number > 0' if timeout.is_a?(Numeric) && !timeout.positive?

      mutex = Mutex.new
      cv = ConditionVariable.new
      response = nil
      block = lambda do |event|
        mutex.synchronize do
          response = event
          if block_given?
            result = yield(event)
            cv.signal if result.is_a?(TrueClass)
          else
            cv.signal
          end
        end
      end

      handler = register_event(type, attributes, block)

      if timeout
        Thread.new do
          sleep timeout
          mutex.synchronize { cv.signal }
        end
      end

      mutex.synchronize { cv.wait(mutex) }

      remove_handler(handler)
      raise 'ConditionVariable was signaled without returning an event!' if response.nil? && timeout.nil?

      response
    end

    # Add a user to the list of ignored users. Those users will be ignored in message events at event processing level.
    # @note Ignoring a user only prevents any message events (including mentions, commands etc.) from them! Typing and
    #   presence and any other events will still be received.
    # @param user [User, String, Integer] The user, or its ID, to be ignored.
    def ignore_user(user)
      @ignored_ids << user.resolve_id
    end

    # Remove a user from the ignore list.
    # @param user [User, String, Integer] The user, or its ID, to be unignored.
    def unignore_user(user)
      @ignored_ids.delete(user.resolve_id)
    end

    # Checks whether a user is being ignored.
    # @param user [User, String, Integer] The user, or its ID, to check.
    # @return [true, false] whether or not the user is ignored.
    def ignored?(user)
      @ignored_ids.include?(user.resolve_id)
    end

    # @see Logger#debug
    def debug(message)
      LOGGER.debug(message)
    end

    # @see Logger#log_exception
    def log_exception(e)
      LOGGER.log_exception(e)
    end

    # Dispatches an event to this bot. Called by the gateway connection handler used internally.
    def dispatch(type, data)
      handle_dispatch(type, data)
    end

    # Raises a heartbeat event. Called by the gateway connection handler used internally.
    def raise_heartbeat_event
      raise_event(HeartbeatEvent.new(self))
    end

    # Makes the bot leave any groups with no recipients remaining
    def prune_empty_groups
      @channels.each_value do |channel|
        channel.leave_group if channel.group? && channel.recipients.empty?
      end
    end

    # Get all application commands.
    # @param server_id [String, Integer, nil] The ID of the server to get the commands from. Global if `nil`.
    # @return [Array<ApplicationCommand>]
    def get_application_commands(server_id: nil)
      resp = if server_id
               API::Application.get_guild_commands(@token, profile.id, server_id)
             else
               API::Application.get_global_commands(@token, profile.id)
             end

      JSON.parse(resp).map do |command_data|
        ApplicationCommand.new(command_data, self, server_id)
      end
    end

    # Get an application command by ID.
    # @param command_id [String, Integer]
    # @param server_id [String, Integer, nil] The ID of the server to get the command from. Global if `nil`.
    def get_application_command(command_id, server_id: nil)
      resp = if server_id
               API::Application.get_guild_command(@token, profile.id, server_id, command_id)
             else
               API::Application.get_global_command(@token, profile.id, command_id)
             end
      ApplicationCommand.new(JSON.parse(resp), self, server_id)
    end

    # @yieldparam [OptionBuilder]
    # @yieldparam [PermissionBuilder]
    # @example
    #   bot.register_application_command(:reddit, 'Reddit Commands') do |cmd|
    #     cmd.subcommand_group(:subreddit, 'Subreddit Commands') do |group|
    #       group.subcommand(:hot, "What's trending") do |sub|
    #         sub.string(:subreddit, 'Subreddit to search')
    #       end
    #       group.subcommand(:new, "What's new") do |sub|
    #         sub.string(:since, 'How long ago', choices: ['this hour', 'today', 'this week', 'this month', 'this year', 'all time'])
    #         sub.string(:subreddit, 'Subreddit to search')
    #       end
    #     end
    #   end
<<<<<<< HEAD
    def register_application_command(name, description, server_id: nil, default_permission: nil, type: :chat_input, default_member_permissions: nil, contexts: nil, integration_types: nil)
=======
    def register_application_command(name, description, server_id: nil, default_permission: nil, type: :chat_input, default_member_permissions: nil, contexts: nil, nsfw: false)
>>>>>>> 5e183985
      type = ApplicationCommand::TYPES[type] || type

      default_member_permissions = Permissions.bits(default_member_permissions) if default_member_permissions.is_a?(Array)

      contexts&.map! { |ctx| Interaction::CONTEXTS[ctx] || ctx }
      integration_types&.map! { |itx| Interaction::INTEGRATION_TYPES[itx] || itx }

      builder = Interactions::OptionBuilder.new
      permission_builder = Interactions::PermissionBuilder.new
      yield(builder, permission_builder) if block_given?

      resp = if server_id
<<<<<<< HEAD
               API::Application.create_guild_command(@token, profile.id, server_id, name, description, builder.to_a, default_permission, type, default_member_permissions&.to_s, contexts)
             else
               API::Application.create_global_command(@token, profile.id, name, description, builder.to_a, default_permission, type, default_member_permissions&.to_s, contexts, integration_types)
=======
               API::Application.create_guild_command(@token, profile.id, server_id, name, description, builder.to_a, default_permission, type, default_member_permissions, contexts, nsfw)
             else
               API::Application.create_global_command(@token, profile.id, name, description, builder.to_a, default_permission, type, default_member_permissions, contexts, nsfw)
>>>>>>> 5e183985
             end
      cmd = ApplicationCommand.new(JSON.parse(resp), self, server_id)

      if permission_builder.to_a.any?
        raise ArgumentError, 'Permissions can only be set for guild commands' unless server_id

        edit_application_command_permissions(cmd.id, server_id, permission_builder.to_a)
      end

      cmd
    end

    # @yieldparam [OptionBuilder]
    # @yieldparam [PermissionBuilder]
<<<<<<< HEAD
    def edit_application_command(command_id, server_id: nil, name: nil, description: nil, default_permission: nil, type: :chat_input, default_member_permissions: nil, contexts: nil, integration_types: nil)
=======
    def edit_application_command(command_id, server_id: nil, name: nil, description: nil, default_permission: nil, type: :chat_input, default_member_permissions: nil, contexts: nil, nsfw: nil)
>>>>>>> 5e183985
      type = ApplicationCommand::TYPES[type] || type

      default_member_permissions = Permissions.bits(default_member_permissions) if default_member_permissions.is_a?(Array)

      contexts&.map! { |ctx| Interaction::CONTEXTS[ctx] || ctx }
      integration_types&.map! { |itx| Interaction::INTEGRATION_TYPES[itx] || itx }

      builder = Interactions::OptionBuilder.new
      permission_builder = Interactions::PermissionBuilder.new

      yield(builder, permission_builder) if block_given?

      resp = if server_id
<<<<<<< HEAD
               API::Application.edit_guild_command(@token, profile.id, server_id, command_id, name, description, builder.to_a, default_permission, type, default_member_permissions&.to_s, contexts)
             else
               API::Application.edit_global_command(@token, profile.id, command_id, name, description, builder.to_a, default_permission, type, default_member_permissions, contexts&.to_s, integration_types)
=======
               API::Application.edit_guild_command(@token, profile.id, server_id, command_id, name, description, builder.to_a, default_permission, type, default_member_permissions, contexts, nsfw)
             else
               API::Application.edit_global_command(@token, profile.id, command_id, name, description, builder.to_a, default_permission, type, default_member_permissions, contexts, nsfw)
>>>>>>> 5e183985
             end
      cmd = ApplicationCommand.new(JSON.parse(resp), self, server_id)

      if permission_builder.to_a.any?
        raise ArgumentError, 'Permissions can only be set for guild commands' unless server_id

        edit_application_command_permissions(cmd.id, server_id, permission_builder.to_a)
      end

      cmd
    end

    # Remove an application command from the commands registered with discord.
    # @param command_id [String, Integer] The ID of the command to remove.
    # @param server_id [String, Integer] The ID of the server to delete this command from, global if `nil`.
    def delete_application_command(command_id, server_id: nil)
      if server_id
        API::Application.delete_guild_command(@token, profile.id, server_id, command_id)
      else
        API::Application.delete_global_command(@token, profile.id, command_id)
      end
    end

    # @param command_id [Integer, String]
    # @param server_id [Integer, String]
    # @param permissions [Array<Hash>] An array of objects formatted as `{ id: ENTITY_ID, type: 1 or 2, permission: true or false }`
    def edit_application_command_permissions(command_id, server_id, permissions = [])
      builder = Interactions::PermissionBuilder.new
      yield builder if block_given?

      permissions += builder.to_a
      API::Application.edit_guild_command_permissions(@token, profile.id, server_id, command_id, permissions)
    end

    private

    # Throws a useful exception if there's currently no gateway connection.
    def gateway_check
      raise "A gateway connection is necessary to call this method! You'll have to do it inside any event (e.g. `ready`) or after `bot.run :async`." unless connected?
    end

    # Logs a warning if there are servers which are still unavailable.
    # e.g. due to a Discord outage or because the servers are large and taking a while to load.
    def unavailable_servers_check
      # Return unless there are servers that are unavailable.
      return unless @unavailable_servers&.positive?

      LOGGER.warn("#{@unavailable_servers} servers haven't been cached yet.")
      LOGGER.warn('Servers may be unavailable due to an outage, or your bot is on very large servers that are taking a while to load.')
    end

    ### ##    ## ######## ######## ########  ##    ##    ###    ##        ######
    ##  ###   ##    ##    ##       ##     ## ###   ##   ## ##   ##       ##    ##
    ##  ####  ##    ##    ##       ##     ## ####  ##  ##   ##  ##       ##
    ##  ## ## ##    ##    ######   ########  ## ## ## ##     ## ##        ######
    ##  ##  ####    ##    ##       ##   ##   ##  #### ######### ##             ##
    ##  ##   ###    ##    ##       ##    ##  ##   ### ##     ## ##       ##    ##
    ### ##    ##    ##    ######## ##     ## ##    ## ##     ## ########  ######

    # Internal handler for PRESENCE_UPDATE
    def update_presence(data)
      # Friends list presences have no server ID so ignore these to not cause an error
      return unless data['guild_id']

      user_id = data['user']['id'].to_i
      server_id = data['guild_id'].to_i
      server = server(server_id)
      return unless server

      member_is_new = false

      if server.member_cached?(user_id)
        member = server.member(user_id)
      else
        # If the member is not cached yet, it means that it just came online from not being cached at all
        # due to large_threshold. Fortunately, Discord sends the entire member object in this case, and
        # not just a part of it - we can just cache this member directly
        member = Member.new(data, server, self)
        debug("Implicitly adding presence-obtained member #{user_id} to #{server_id} cache")

        member_is_new = true
      end

      username = data['user']['username']
      if username && !member_is_new # Don't set the username for newly-cached members
        debug "Implicitly updating presence-obtained information username for member #{user_id}"
        member.update_username(username)
      end

      global_name = data['user']['global_name']
      if global_name && !member_is_new # Don't set the global_name for newly-cached members
        debug "Implicitly updating presence-obtained information global_name for member #{user_id}"
        member.update_global_name(global_name)
      end

      member.update_presence(data)

      member.avatar_id = data['user']['avatar'] if data['user']['avatar']

      server.cache_member(member)
    end

    # Internal handler for VOICE_STATE_UPDATE
    def update_voice_state(data)
      @session_id = data['session_id']

      server_id = data['guild_id'].to_i
      server = server(server_id)
      return unless server

      user_id = data['user_id'].to_i
      old_voice_state = server.voice_states[user_id]
      old_channel_id = old_voice_state.voice_channel&.id if old_voice_state

      server.update_voice_state(data)

      existing_voice = @voices[server_id]
      if user_id == @profile.id && existing_voice
        new_channel_id = data['channel_id']
        if new_channel_id
          new_channel = channel(new_channel_id)
          existing_voice.channel = new_channel
        else
          voice_destroy(server_id)
        end
      end

      old_channel_id
    end

    # Internal handler for VOICE_SERVER_UPDATE
    def update_voice_server(data)
      server_id = data['guild_id'].to_i
      channel = @should_connect_to_voice[server_id]

      debug("Voice server update received! chan: #{channel.inspect}")
      return unless channel

      @should_connect_to_voice.delete(server_id)
      debug('Updating voice server!')

      token = data['token']
      endpoint = data['endpoint']

      unless endpoint
        debug('VOICE_SERVER_UPDATE sent with nil endpoint! Ignoring')
        return
      end

      debug('Got data, now creating the bot.')
      @voices[server_id] = Discordrb::Voice::VoiceBot.new(channel, self, token, @session_id, endpoint)
    end

    # Internal handler for CHANNEL_CREATE
    def create_channel(data)
      channel = data.is_a?(Discordrb::Channel) ? data : Channel.new(data, self)
      server = channel.server

      # Handle normal and private channels separately
      if server
        server.add_channel(channel)
        @channels[channel.id] = channel
      elsif channel.private?
        @pm_channels[channel.recipient.id] = channel
      elsif channel.group?
        @channels[channel.id] = channel
      end
    end

    # Internal handler for CHANNEL_UPDATE
    def update_channel(data)
      channel = Channel.new(data, self)
      old_channel = @channels[channel.id]
      return unless old_channel

      old_channel.update_from(channel)
    end

    # Internal handler for CHANNEL_DELETE
    def delete_channel(data)
      channel = Channel.new(data, self)
      server = channel.server

      # Handle normal and private channels separately
      if server
        @channels.delete(channel.id)
        server.delete_channel(channel.id)
      elsif channel.pm?
        @pm_channels.delete(channel.recipient.id)
      elsif channel.group?
        @channels.delete(channel.id)
      end

      @thread_members.delete(channel.id) if channel.thread?
    end

    # Internal handler for CHANNEL_RECIPIENT_ADD
    def add_recipient(data)
      channel_id = data['channel_id'].to_i
      channel = self.channel(channel_id)

      recipient_user = ensure_user(data['user'])
      recipient = Recipient.new(recipient_user, channel, self)
      channel.add_recipient(recipient)
    end

    # Internal handler for CHANNEL_RECIPIENT_REMOVE
    def remove_recipient(data)
      channel_id = data['channel_id'].to_i
      channel = self.channel(channel_id)

      recipient_user = ensure_user(data['user'])
      recipient = Recipient.new(recipient_user, channel, self)
      channel.remove_recipient(recipient)
    end

    # Internal handler for GUILD_MEMBER_ADD
    def add_guild_member(data)
      server_id = data['guild_id'].to_i
      server = self.server(server_id)

      member = Member.new(data, server, self)
      server.add_member(member)
    end

    # Internal handler for GUILD_MEMBER_UPDATE
    def update_guild_member(data)
      server_id = data['guild_id'].to_i
      server = self.server(server_id)

      # Only attempt to update members that're already cached
      if (member = server.member(data['user']['id'].to_i, false))
        member.update_data(data)
      else
        ensure_user(data['user'])
      end
    end

    # Internal handler for GUILD_MEMBER_DELETE
    def delete_guild_member(data)
      server_id = data['guild_id'].to_i
      server = self.server(server_id)
      return unless server

      user_id = data['user']['id'].to_i
      server.delete_member(user_id)
    rescue Discordrb::Errors::NoPermission
      Discordrb::LOGGER.warn("delete_guild_member attempted to access a server for which the bot doesn't have permission! Not sure what happened here, ignoring")
    end

    # Internal handler for GUILD_CREATE
    def create_guild(data)
      ensure_server(data, true)
    end

    # Internal handler for GUILD_UPDATE
    def update_guild(data)
      @servers[data['id'].to_i].update_data(data)
    end

    # Internal handler for GUILD_DELETE
    def delete_guild(data)
      id = data['id'].to_i
      @servers.delete(id)
    end

    # Internal handler for GUILD_ROLE_UPDATE
    def update_guild_role(data)
      role_data = data['role']
      server_id = data['guild_id'].to_i
      server = @servers[server_id]
      new_role = Role.new(role_data, self, server)
      role_id = role_data['id'].to_i
      old_role = server.roles.find { |r| r.id == role_id }
      old_role.update_from(new_role)
    end

    # Internal handler for GUILD_ROLE_CREATE
    def create_guild_role(data)
      role_data = data['role']
      server_id = data['guild_id'].to_i
      server = @servers[server_id]
      new_role = Role.new(role_data, self, server)
      existing_role = server.role(new_role.id)
      if existing_role
        existing_role.update_from(new_role)
      else
        server.add_role(new_role)
      end
    end

    # Internal handler for GUILD_ROLE_DELETE
    def delete_guild_role(data)
      role_id = data['role_id'].to_i
      server_id = data['guild_id'].to_i
      server = @servers[server_id]
      server.delete_role(role_id)
    end

    # Internal handler for GUILD_EMOJIS_UPDATE
    def update_guild_emoji(data)
      server_id = data['guild_id'].to_i
      server = @servers[server_id]
      server.update_emoji_data(data)
    end

    # Internal handler for MESSAGE_CREATE
    def create_message(data); end

    # Internal handler for TYPING_START
    def start_typing(data); end

    # Internal handler for MESSAGE_UPDATE
    def update_message(data); end

    # Internal handler for MESSAGE_DELETE
    def delete_message(data); end

    # Internal handler for MESSAGE_REACTION_ADD
    def add_message_reaction(data); end

    # Internal handler for MESSAGE_REACTION_REMOVE
    def remove_message_reaction(data); end

    # Internal handler for MESSAGE_REACTION_REMOVE_ALL
    def remove_all_message_reactions(data); end

    # Internal handler for GUILD_BAN_ADD
    def add_user_ban(data); end

    # Internal handler for GUILD_BAN_REMOVE
    def remove_user_ban(data); end

    ##        #######   ######   #### ##    ##
    ##       ##     ## ##    ##   ##  ###   ##
    ##       ##     ## ##         ##  ####  ##
    ##       ##     ## ##   ####  ##  ## ## ##
    ##       ##     ## ##    ##   ##  ##  ####
    ##       ##     ## ##    ##   ##  ##   ###
    ########  #######   ######   #### ##    ##

    def process_token(type, token)
      # Remove the "Bot " prefix if it exists
      token = token[4..] if token.start_with? 'Bot '

      token = "Bot #{token}" unless type == :user
      token
    end

    def handle_dispatch(type, data)
      # Check whether there are still unavailable servers and there have been more than 10 seconds since READY
      if @unavailable_servers&.positive? && (Time.now - @unavailable_timeout_time) > 10 && !(@intents || 0).nobits?(INTENTS[:servers])
        # The server streaming timed out!
        LOGGER.debug("Server streaming timed out with #{@unavailable_servers} servers remaining")
        LOGGER.debug('Calling ready now because server loading is taking a long time. Servers may be unavailable due to an outage, or your bot is on very large servers.')

        # Unset the unavailable server count so this doesn't get triggered again
        @unavailable_servers = 0

        notify_ready
      end

      case type
      when :READY
        # As READY may be called multiple times over a single process lifetime, we here need to reset the cache entirely
        # to prevent possible inconsistencies, like objects referencing old versions of other objects which have been
        # replaced.
        init_cache

        @profile = Profile.new(data['user'], self)

        @client_id ||= data['application']['id']&.to_i

        # Initialize servers
        @servers = {}

        # Count unavailable servers
        @unavailable_servers = 0

        data['guilds'].each do |element|
          # Check for true specifically because unavailable=false indicates that a previously unavailable server has
          # come online
          if element['unavailable']
            @unavailable_servers += 1

            # Ignore any unavailable servers
            next
          end

          ensure_server(element, true)
        end

        # Add PM and group channels
        data['private_channels'].each do |element|
          channel = ensure_channel(element)
          if channel.pm?
            @pm_channels[channel.recipient.id] = channel
          else
            @channels[channel.id] = channel
          end
        end

        # Don't notify yet if there are unavailable servers because they need to get available before the bot truly has
        # all the data
        if @unavailable_servers.zero?
          # No unavailable servers - we're ready!
          notify_ready
        end

        @ready_time = Time.now
        @unavailable_timeout_time = Time.now
      when :GUILD_MEMBERS_CHUNK
        id = data['guild_id'].to_i
        server = server(id)
        server.process_chunk(data['members'], data['chunk_index'], data['chunk_count'])
      when :INVITE_CREATE
        invite = Invite.new(data, self)
        raise_event(InviteCreateEvent.new(data, invite, self))
      when :INVITE_DELETE
        raise_event(InviteDeleteEvent.new(data, self))
      when :MESSAGE_CREATE
        if ignored?(data['author']['id'])
          debug("Ignored author with ID #{data['author']['id']}")
          return
        end

        if @ignore_bots && data['author']['bot']
          debug("Ignored Bot account with ID #{data['author']['id']}")
          return
        end

        if !should_parse_self && profile.id == data['author']['id'].to_i
          debug('Ignored message from the current bot')
          return
        end

        # If create_message is overwritten with a method that returns the parsed message, use that instead, so we don't
        # parse the message twice (which is just thrown away performance)
        message = create_message(data)
        message = Message.new(data, self) unless message.is_a? Message

        # Update the existing member if it exists in the cache.
        if data['member']
          member = message.channel.server&.member(data['author']['id'].to_i, false)
          member&.update_data(data['member'])
        end

        # Dispatch a ChannelCreateEvent for channels we don't have cached
        if message.channel.private? && @pm_channels[message.channel.recipient.id].nil?
          create_channel(message.channel)

          raise_event(ChannelCreateEvent.new(message.channel, self))
        end

        event = MessageEvent.new(message, self)
        raise_event(event)

        if message.mentions.any? { |user| user.id == @profile.id }
          event = MentionEvent.new(message, self)
          raise_event(event)
        end

        if message.channel.private?
          event = PrivateMessageEvent.new(message, self)
          raise_event(event)
        end
      when :MESSAGE_UPDATE
        update_message(data)

        if !should_parse_self && profile.id == data['author']['id'].to_i
          debug('Ignored message from the current bot')
          return
        end

        message = Message.new(data, self)

        event = MessageUpdateEvent.new(message, self)
        raise_event(event)

        if data['author'].nil?
          LOGGER.debug("Edited a message with nil author! Content: #{message.content.inspect}, channel: #{message.channel.inspect}")
          return
        end

        # Update the existing member if it exists in the cache.
        if data['member']
          member = message.channel.server&.member(data['author']['id'].to_i, false)
          member&.update_data(data['member'])
        end

        event = MessageEditEvent.new(message, self)
        raise_event(event)
      when :MESSAGE_DELETE
        delete_message(data)

        event = MessageDeleteEvent.new(data, self)
        raise_event(event)
      when :MESSAGE_DELETE_BULK
        debug("MESSAGE_DELETE_BULK will raise #{data['ids'].length} events")

        data['ids'].each do |single_id|
          # Form a data hash for a single ID so the methods get what they want
          single_data = {
            'id' => single_id,
            'channel_id' => data['channel_id']
          }

          # Raise as normal
          delete_message(single_data)

          event = MessageDeleteEvent.new(single_data, self)
          raise_event(event)
        end
      when :TYPING_START
        start_typing(data)

        begin
          event = TypingEvent.new(data, self)
          raise_event(event)
        rescue Discordrb::Errors::NoPermission
          debug 'Typing started in channel the bot has no access to, ignoring'
        end
      when :MESSAGE_REACTION_ADD
        add_message_reaction(data)

        return if profile.id == data['user_id'].to_i && !should_parse_self

        if data['member']
          server = self.server(data['guild_id'].to_i)

          server&.cache_member(Member.new(data['member'], server, self))
        end

        event = ReactionAddEvent.new(data, self)
        raise_event(event)
      when :MESSAGE_REACTION_REMOVE
        remove_message_reaction(data)

        return if profile.id == data['user_id'].to_i && !should_parse_self

        event = ReactionRemoveEvent.new(data, self)
        raise_event(event)
      when :MESSAGE_REACTION_REMOVE_ALL
        remove_all_message_reactions(data)

        event = ReactionRemoveAllEvent.new(data, self)
        raise_event(event)
      when :PRESENCE_UPDATE
        # Ignore friends list presences
        return unless data['guild_id']

        new_activities = (data['activities'] || []).map { |act_data| Activity.new(act_data, self) }
        presence_user = @users[data['user']['id'].to_i]
        old_activities = (presence_user&.activities || [])
        update_presence(data)

        # Starting a new game
        playing_change = new_activities.reject do |act|
          old_activities.find { |old| old.name == act.name }
        end

        # Exiting an existing game
        playing_change += old_activities.reject do |old|
          new_activities.find { |act| act.name == old.name }
        end

        if playing_change.any?
          playing_change.each do |act|
            raise_event(PlayingEvent.new(data, act, self))
          end
        else
          raise_event(PresenceEvent.new(data, self))
        end
      when :VOICE_STATE_UPDATE
        old_channel_id = update_voice_state(data)

        event = VoiceStateUpdateEvent.new(data, old_channel_id, self)
        raise_event(event)
      when :VOICE_SERVER_UPDATE
        update_voice_server(data)

        event = VoiceServerUpdateEvent.new(data, self)
        raise_event(event)
      when :CHANNEL_CREATE
        create_channel(data)

        event = ChannelCreateEvent.new(data, self)
        raise_event(event)
      when :CHANNEL_UPDATE
        update_channel(data)

        event = ChannelUpdateEvent.new(data, self)
        raise_event(event)
      when :CHANNEL_DELETE
        delete_channel(data)

        event = ChannelDeleteEvent.new(data, self)
        raise_event(event)
      when :CHANNEL_RECIPIENT_ADD
        add_recipient(data)

        event = ChannelRecipientAddEvent.new(data, self)
        raise_event(event)
      when :CHANNEL_RECIPIENT_REMOVE
        remove_recipient(data)

        event = ChannelRecipientRemoveEvent.new(data, self)
        raise_event(event)
      when :CHANNEL_PINS_UPDATE
        event = ChannelPinsUpdateEvent.new(data, self)
        raise_event(event)

      when :GUILD_MEMBER_ADD
        add_guild_member(data)

        event = ServerMemberAddEvent.new(data, self)
        raise_event(event)
      when :GUILD_MEMBER_UPDATE
        update_guild_member(data)

        event = ServerMemberUpdateEvent.new(data, self)
        raise_event(event)
      when :GUILD_MEMBER_REMOVE
        delete_guild_member(data)

        event = ServerMemberDeleteEvent.new(data, self)
        raise_event(event)
      when :GUILD_BAN_ADD
        add_user_ban(data)

        event = UserBanEvent.new(data, self)
        raise_event(event)
      when :GUILD_BAN_REMOVE
        remove_user_ban(data)

        event = UserUnbanEvent.new(data, self)
        raise_event(event)
      when :GUILD_ROLE_UPDATE
        update_guild_role(data)

        event = ServerRoleUpdateEvent.new(data, self)
        raise_event(event)
      when :GUILD_ROLE_CREATE
        create_guild_role(data)

        event = ServerRoleCreateEvent.new(data, self)
        raise_event(event)
      when :GUILD_ROLE_DELETE
        delete_guild_role(data)

        event = ServerRoleDeleteEvent.new(data, self)
        raise_event(event)
      when :GUILD_CREATE
        create_guild(data)

        # Check for false specifically (no data means the server has never been unavailable)
        if data['unavailable'].is_a? FalseClass
          @unavailable_servers -= 1 if @unavailable_servers
          @unavailable_timeout_time = Time.now

          notify_ready if @unavailable_servers.zero?

          # Return here so the event doesn't get triggered
          return
        end

        event = ServerCreateEvent.new(data, self)
        raise_event(event)
      when :GUILD_UPDATE
        update_guild(data)

        event = ServerUpdateEvent.new(data, self)
        raise_event(event)
      when :GUILD_DELETE
        delete_guild(data)

        if data['unavailable'].is_a? TrueClass
          LOGGER.warn("Server #{data['id']} is unavailable due to an outage!")
          return # Don't raise an event
        end

        event = ServerDeleteEvent.new(data, self)
        raise_event(event)
      when :GUILD_EMOJIS_UPDATE
        server_id = data['guild_id'].to_i
        server = @servers[server_id]
        old_emoji_data = server.emoji.clone
        update_guild_emoji(data)
        new_emoji_data = server.emoji

        created_ids = new_emoji_data.keys - old_emoji_data.keys
        deleted_ids = old_emoji_data.keys - new_emoji_data.keys
        updated_ids = old_emoji_data.select do |k, v|
          new_emoji_data[k] && (v.name != new_emoji_data[k].name || v.roles != new_emoji_data[k].roles)
        end.keys

        event = ServerEmojiChangeEvent.new(server, data, self)
        raise_event(event)

        created_ids.each do |e|
          event = ServerEmojiCreateEvent.new(server, new_emoji_data[e], self)
          raise_event(event)
        end

        deleted_ids.each do |e|
          event = ServerEmojiDeleteEvent.new(server, old_emoji_data[e], self)
          raise_event(event)
        end

        updated_ids.each do |e|
          event = ServerEmojiUpdateEvent.new(server, old_emoji_data[e], new_emoji_data[e], self)
          raise_event(event)
        end
      when :APPLICATION_COMMAND_PERMISSIONS_UPDATE
        event = ApplicationCommandPermissionsUpdateEvent.new(data, self)

        raise_event(event)
      when :INTERACTION_CREATE
        event = InteractionCreateEvent.new(data, self)
        raise_event(event)

        case data['type']
        when Interaction::TYPES[:command]
          event = ApplicationCommandEvent.new(data, self)

          Thread.new(event) do |evt|
            Thread.current[:discordrb_name] = "it-#{evt.interaction.id}"

            begin
              debug("Executing application command #{evt.command_name}:#{evt.command_id}")

              @application_commands[evt.command_name]&.call(evt)
            rescue StandardError => e
              log_exception(e)
            end
          end
        when Interaction::TYPES[:component]
          case data['data']['component_type']
          when Webhooks::View::COMPONENT_TYPES[:button]
            event = ButtonEvent.new(data, self)

            raise_event(event)
          when Webhooks::View::COMPONENT_TYPES[:string_select]
            event = StringSelectEvent.new(data, self)

            raise_event(event)
          when Webhooks::View::COMPONENT_TYPES[:user_select]
            event = UserSelectEvent.new(data, self)

            raise_event(event)
          when Webhooks::View::COMPONENT_TYPES[:role_select]
            event = RoleSelectEvent.new(data, self)

            raise_event(event)
          when Webhooks::View::COMPONENT_TYPES[:mentionable_select]
            event = MentionableSelectEvent.new(data, self)

            raise_event(event)
          when Webhooks::View::COMPONENT_TYPES[:channel_select]
            event = ChannelSelectEvent.new(data, self)

            raise_event(event)
          end
        when Interaction::TYPES[:modal_submit]

          event = ModalSubmitEvent.new(data, self)
          raise_event(event)
        when Interaction::TYPES[:autocomplete]

          event = AutocompleteEvent.new(data, self)
          raise_event(event)
        end
      when :WEBHOOKS_UPDATE
        event = WebhookUpdateEvent.new(data, self)
        raise_event(event)
      when :THREAD_CREATE
        create_channel(data)

        event = ThreadCreateEvent.new(data, self)
        raise_event(event)
      when :THREAD_UPDATE
        update_channel(data)

        event = ThreadUpdateEvent.new(data, self)
        raise_event(event)
      when :THREAD_DELETE
        delete_channel(data)
        @thread_members.delete(data['id']&.resolve_id)

        # raise ThreadDeleteEvent
      when :THREAD_LIST_SYNC
        data['members'].map { |member| ensure_thread_member(member) }
        data['threads'].map { |channel| ensure_channel(channel, data['guild_id']) }

        # raise ThreadListSyncEvent?
      when :THREAD_MEMBER_UPDATE
        ensure_thread_member(data)
      when :THREAD_MEMBERS_UPDATE
        data['added_members']&.each do |added_member|
          ensure_thread_member(added_member) if added_member['user_id']
        end

        data['removed_member_ids']&.each do |member_id|
          @thread_members[data['id']&.resolve_id]&.delete(member_id&.resolve_id)
        end

        event = ThreadMembersUpdateEvent.new(data, self)
        raise_event(event)
      else
        # another event that we don't support yet
        debug "Event #{type} has been received but is unsupported. Raising UnknownEvent"

        event = UnknownEvent.new(type, data, self)
        raise_event(event)
      end

      # The existence of this array is checked before for performance reasons, since this has to be done for *every*
      # dispatch.
      if @event_handlers && @event_handlers[RawEvent]
        event = RawEvent.new(type, data, self)
        raise_event(event)
      end
    rescue Exception => e
      LOGGER.error('Gateway message error!')
      log_exception(e)
    end

    # Notifies everything there is to be notified that the connection is now ready
    def notify_ready
      # Make sure to raise the event
      raise_event(ReadyEvent.new(self))
      LOGGER.good 'Ready'

      @gateway.notify_ready
    end

    def raise_event(event)
      debug("Raised a #{event.class}")
      handle_awaits(event)

      @event_handlers ||= {}
      handlers = @event_handlers[event.class]
      return unless handlers

      handlers.dup.each do |handler|
        call_event(handler, event) if handler.matches?(event)
      end
    end

    def call_event(handler, event)
      t = Thread.new(event) do |evt|
        @event_threads ||= []
        @current_thread ||= 0

        @event_threads << t
        Thread.current[:discordrb_name] = "et-#{@current_thread += 1}"
        begin
          handler.call(evt)
          handler.after_call(evt)
        rescue StandardError => e
          log_exception(e)
        ensure
          @event_threads.delete(t)
        end
      end
    end

    def handle_awaits(event)
      @awaits ||= {}
      @awaits.each_value do |await|
        key, should_delete = await.match(event)
        next unless key

        debug("should_delete: #{should_delete}")
        @awaits.delete(await.key) if should_delete

        await_event = Discordrb::Events::AwaitEvent.new(await, event, self)
        raise_event(await_event)
      end
    end

    def calculate_intents(intents)
      intents = [intents] unless intents.is_a? Array

      intents.reduce(0) do |sum, intent|
        case intent
        when Symbol
          if INTENTS[intent]
            sum | INTENTS[intent]
          else
            LOGGER.warn("Unknown intent: #{intent}")
            sum
          end
        when Integer
          sum | intent
        else
          LOGGER.warn("Invalid intent: #{intent}")
          sum
        end
      end
    end
  end
end<|MERGE_RESOLUTION|>--- conflicted
+++ resolved
@@ -820,11 +820,7 @@
     #       end
     #     end
     #   end
-<<<<<<< HEAD
-    def register_application_command(name, description, server_id: nil, default_permission: nil, type: :chat_input, default_member_permissions: nil, contexts: nil, integration_types: nil)
-=======
-    def register_application_command(name, description, server_id: nil, default_permission: nil, type: :chat_input, default_member_permissions: nil, contexts: nil, nsfw: false)
->>>>>>> 5e183985
+    def register_application_command(name, description, server_id: nil, default_permission: nil, type: :chat_input, default_member_permissions: nil, contexts: nil, nsfw: false, integration_types: nil)
       type = ApplicationCommand::TYPES[type] || type
 
       default_member_permissions = Permissions.bits(default_member_permissions) if default_member_permissions.is_a?(Array)
@@ -837,15 +833,9 @@
       yield(builder, permission_builder) if block_given?
 
       resp = if server_id
-<<<<<<< HEAD
-               API::Application.create_guild_command(@token, profile.id, server_id, name, description, builder.to_a, default_permission, type, default_member_permissions&.to_s, contexts)
+               API::Application.create_guild_command(@token, profile.id, server_id, name, description, builder.to_a, default_permission, type, default_member_permissions&.to_s, contexts, nsfw)
              else
-               API::Application.create_global_command(@token, profile.id, name, description, builder.to_a, default_permission, type, default_member_permissions&.to_s, contexts, integration_types)
-=======
-               API::Application.create_guild_command(@token, profile.id, server_id, name, description, builder.to_a, default_permission, type, default_member_permissions, contexts, nsfw)
-             else
-               API::Application.create_global_command(@token, profile.id, name, description, builder.to_a, default_permission, type, default_member_permissions, contexts, nsfw)
->>>>>>> 5e183985
+               API::Application.create_global_command(@token, profile.id, name, description, builder.to_a, default_permission, type, default_member_permissions&.to_s, contexts, nsfw, integration_types)
              end
       cmd = ApplicationCommand.new(JSON.parse(resp), self, server_id)
 
@@ -860,11 +850,7 @@
 
     # @yieldparam [OptionBuilder]
     # @yieldparam [PermissionBuilder]
-<<<<<<< HEAD
-    def edit_application_command(command_id, server_id: nil, name: nil, description: nil, default_permission: nil, type: :chat_input, default_member_permissions: nil, contexts: nil, integration_types: nil)
-=======
-    def edit_application_command(command_id, server_id: nil, name: nil, description: nil, default_permission: nil, type: :chat_input, default_member_permissions: nil, contexts: nil, nsfw: nil)
->>>>>>> 5e183985
+    def edit_application_command(command_id, server_id: nil, name: nil, description: nil, default_permission: nil, type: :chat_input, default_member_permissions: nil, contexts: nil, nsfw: nil, integration_types: nil)
       type = ApplicationCommand::TYPES[type] || type
 
       default_member_permissions = Permissions.bits(default_member_permissions) if default_member_permissions.is_a?(Array)
@@ -878,15 +864,9 @@
       yield(builder, permission_builder) if block_given?
 
       resp = if server_id
-<<<<<<< HEAD
-               API::Application.edit_guild_command(@token, profile.id, server_id, command_id, name, description, builder.to_a, default_permission, type, default_member_permissions&.to_s, contexts)
+               API::Application.edit_guild_command(@token, profile.id, server_id, command_id, name, description, builder.to_a, default_permission, type, default_member_permissions&.to_s, contexts, nsfw)
              else
-               API::Application.edit_global_command(@token, profile.id, command_id, name, description, builder.to_a, default_permission, type, default_member_permissions, contexts&.to_s, integration_types)
-=======
-               API::Application.edit_guild_command(@token, profile.id, server_id, command_id, name, description, builder.to_a, default_permission, type, default_member_permissions, contexts, nsfw)
-             else
-               API::Application.edit_global_command(@token, profile.id, command_id, name, description, builder.to_a, default_permission, type, default_member_permissions, contexts, nsfw)
->>>>>>> 5e183985
+               API::Application.edit_global_command(@token, profile.id, command_id, name, description, builder.to_a, default_permission, type, default_member_permissions&.to_s, contexts, nsfw, integration_types)
              end
       cmd = ApplicationCommand.new(JSON.parse(resp), self, server_id)
 
