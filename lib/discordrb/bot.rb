require 'rest-client'
require 'faye/websocket'
require 'eventmachine'

require 'discordrb/events/message'
require 'discordrb/events/typing'
require 'discordrb/events/lifetime'
require 'discordrb/events/presence'
require 'discordrb/events/voice_state_update'
require 'discordrb/events/channel_create'
require 'discordrb/events/channel_update'
require 'discordrb/events/channel_delete'
require 'discordrb/events/members'
require 'discordrb/events/guild_role_create'
require 'discordrb/events/guild_role_delete'
require 'discordrb/events/guild_role_update'
require 'discordrb/events/guilds'
require 'discordrb/events/await'
require 'discordrb/events/bans'

require 'discordrb/api'
require 'discordrb/exceptions'
require 'discordrb/data'
require 'discordrb/await'
require 'discordrb/token_cache'
require 'discordrb/container'

require 'discordrb/voice/voice_bot'

module Discordrb
  # Represents a Discord bot, including servers, users, etc.
  class Bot
    # The user that represents the bot itself. This version will always be identical to
    # the user determined by {#user} called with the bot's ID.
    # @return [User] The bot user.
    attr_reader :bot_user

    # The list of users the bot shares a server with.
    # @return [Array<User>] The users.
    attr_reader :users

    # The list of servers the bot is currently in.
    # @return [Array<Server>] The servers.
    attr_reader :servers

    # The list of currently running threads used to parse and call events.
    # The threads will have a local variable `:discordrb_name` in the format of `et-1234`, where
    # "et" stands for "event thread" and the number is a continually incrementing number representing
    # how many events were executed before.
    # @return [Array<Thread>] The threads.
    attr_reader :event_threads

    # The bot's user profile. This special user object can be used
    # to edit user data like the current username (see {Profile#username=}).
    # @return [Profile] The bot's profile that can be used to edit data.
    attr_reader :profile

    # Whether or not the bot should parse its own messages. Off by default.
    attr_accessor :should_parse_self

    # The bot's name which discordrb sends to Discord when making any request, so Discord can identify bots with the
    # same codebase. Not required but I recommend setting it anyway.
    attr_accessor :name

    include EventContainer

    # Makes a new bot with the given email and password. It will be ready to be added event handlers to and can eventually be run with {#run}.
    # @param email [String] The email for your (or the bot's) Discord account.
    # @param password [String] The valid password that should be used to log in to the account.
    # @param debug [Boolean] Whether or not the bug should run in debug mode, which gives increased console output.
    def initialize(email, password, debug = false)
      # Make sure people replace the login details in the example files...
      if email.end_with? 'example.com'
        puts 'You have to replace the login details in the example files with your own!'
        exit
      end

      LOGGER.debug = debug
      @should_parse_self = false

      @email = email
      @password = password

      @name = ''

      debug('Creating token cache')
      @token_cache = Discordrb::TokenCache.new
      debug('Token cache created successfully')
      @token = login

      @channels = {}
      @users = {}

      @event_threads = []
      @current_thread = 0
    end

    # The Discord API token received when logging in. Useful to explicitly call
    # {API} methods.
    # @return [String] The API token.
    def token
      API.bot_name = @name
      @token
    end

    # Runs the bot, which logs into Discord and connects the WebSocket. This prevents all further execution unless it is executed with `async` = `:async`.
    # @param async [Symbol] If it is `:async`, then the bot will allow further execution.
    #   It doesn't necessarily have to be that, anything truthy will work,
    #   however it is recommended to use `:async` for code readability reasons.
    #   If the bot is run in async mode, make sure to eventually run {#sync} so
    #   the script doesn't stop prematurely.
    def run(async = false)
      run_async
      return if async

      debug('Oh wait! Not exiting yet as run was run synchronously.')
      sync
    end

    # Runs the bot asynchronously. Equivalent to #run with the :async parameter.
    # @see #run
    def run_async
      # Handle heartbeats
      @heartbeat_interval = 1
      @heartbeat_active = false
      @heartbeat_thread = Thread.new do
        Thread.current[:discordrb_name] = 'heartbeat'
        loop do
          sleep @heartbeat_interval
          send_heartbeat if @heartbeat_active
        end
      end

      @ws_thread = Thread.new do
        Thread.current[:discordrb_name] = 'websocket'
        loop do
          websocket_connect
          debug('Disconnected! Attempting to reconnect in 5 seconds.')
          sleep 5
          @token = login
        end
      end

      debug('WS thread created! Now waiting for confirmation that everything worked')
      @ws_success = false
      sleep(0.5) until @ws_success
      debug('Confirmation received! Exiting run.')
    end

    # Prevents all further execution until the websocket thread stops (e. g. through a closed connection).
    def sync
      @ws_thread.join
    end

    # Kills the websocket thread, stopping all connections to Discord.
    def stop
      @ws_thread.kill
    end

    # Gets a channel given its ID. This queries the internal channel cache, and if the channel doesn't
    # exist in there, it will get the data from Discord.
    # @param id [Integer] The channel ID for which to search for.
    # @return [Channel] The channel identified by the ID.
    def channel(id)
      id = id.resolve_id
      debug("Obtaining data for channel with id #{id}")
      return @channels[id] if @channels[id]

      response = API.channel(token, id)
      channel = Channel.new(JSON.parse(response), self)
      @channels[id] = channel
    end

    # Creates a private channel for the given user ID, or if one exists already, returns that one.
    # It is recommended that you use {User#pm} instead, as this is mainly for internal use. However,
    # usage of this method may be unavoidable if only the user ID is known.
    # @param id [Integer] The user ID to generate a private channel for.
    # @return [Channel] A private channel for that user.
    def private_channel(id)
      id = id.resolve_id
      debug("Creating private channel with user id #{id}")
      return @private_channels[id] if @private_channels[id]

      response = API.create_private(token, @bot_user.id, id)
      channel = Channel.new(JSON.parse(response), self)
      @private_channels[id] = channel
    end

    # Gets the code for an invite.
    # @param invite [String, Invite] The invite to get the code for. Possible formats are:
    #
    #    * An {Invite} object
    #    * The code for an invite
    #    * A fully qualified invite URL (e. g. `https://discordapp.com/invite/0A37aN7fasF7n83q`)
    #    * A short invite URL with protocol (e. g. `https://discord.gg/0A37aN7fasF7n83q`)
    #    * A short invite URL without protocol (e. g. `discord.gg/0A37aN7fasF7n83q`)
    # @return [String] Only the code for the invite.
    def resolve_invite_code(invite)
      invite = invite.code if invite.is_a? Discordrb::Invite
      invite = invite[invite.rindex('/') + 1..-1] if invite.start_with?('http', 'discord.gg')
      invite
    end

    # Gets information about an invite.
    # @param invite [String, Invite] The invite to join. For possible formats see {#resolve_invite_code}.
    # @return [Invite] The invite with information about the given invite URL.
    def invite(invite)
      code = resolve_invite_code(invite)
      Invite.new(JSON.parse(API.resolve_invite(token, code)), self)
    end

    # Makes the bot join an invite to a server.
    # @param invite [String, Invite] The invite to join. For possible formats see {#resolve_invite_code}.
    def join(invite)
      resolved = invite(invite).code
      API.join_server(token, resolved)
    end

    attr_reader :voice

    # Connects to a voice channel, initializes network connections and returns the {Voice::VoiceBot} over which audio
    # data can then be sent. After connecting, the bot can also be accessed using {#voice}.
    # @param chan [Channel] The voice channel to connect to.
    # @param encrypted [true, false] Whether voice communication should be encrypted using RbNaCl's SecretBox
    #   (uses an XSalsa20 stream cipher for encryption and Poly1305 for authentication)
    # @return [Voice::VoiceBot] the initialized bot over which audio data can then be sent.
    def voice_connect(chan, encrypted = true)
      if @voice
        debug('Voice bot exists already! Destroying it')
        @voice.destroy
        @voice = nil
      end

      chan = channel(chan.resolve_id)
      @voice_channel = chan
      @should_encrypt_voice = encrypted

      debug("Got voice channel: #{@voice_channel}")

      data = {
        op: 4,
        d: {
          guild_id: @voice_channel.server.id.to_s,
          channel_id: @voice_channel.id.to_s,
          self_mute: false,
          self_deaf: false
        }
      }
      debug("Voice channel init packet is: #{data.to_json}")

      @should_connect_to_voice = true
      @ws.send(data.to_json)
      debug('Voice channel init packet sent! Now waiting.')

      sleep(0.05) until @voice
      debug('Voice connect succeeded!')
      @voice
    end

    # Revokes an invite to a server. Will fail unless you have the *Manage Server* permission.
    # It is recommended that you use {Invite#delete} instead.
    # @param code [String, Invite] The invite to revoke. For possible formats see {#resolve_invite_code}.
    def delete_invite(code)
      invite = resolve_invite_code(code)
      API.delete_invite(token, invite)
    end

    # Gets a user by its ID.
    # @note This can only resolve users known by the bot (i.e. that share a server with the bot).
    # @param id [Integer] The user ID that should be resolved.
    # @return [User, nil] The user identified by the ID, or `nil` if it couldn't be found.
    def user(id)
      id = id.resolve_id
      @users[id]
    end

    # Gets a server by its ID.
    # @note This can only resolve servers the bot is currently in.
    # @param id [Integer] The server ID that should be resolved.
    # @return [Server, nil] The server identified by the ID, or `nil` if it couldn't be found.
    def server(id)
      id = id.resolve_id
      @servers[id]
    end

    # Finds a channel given its name and optionally the name of the server it is in. If the threshold
    # is not 0, it will use a Levenshtein distance function to find the channel in a fuzzy way, which
    # allows slight misspellings.
    # @param channel_name [String] The channel to search for.
    # @param server_name [String] The server to search for, or `nil` if only the channel should be searched for.
    # @param threshold [Integer] The threshold for the Levenshtein algorithm. The larger
    #   the threshold is, the more misspellings will be allowed.
    # @return [Array<Channel>] The array of channels that were found. May be empty if none were found.
    def find(channel_name, server_name = nil, threshold = 0)
      begin
        require 'levenshtein' if threshold > 0
        levenshtein_available = true
      rescue LoadError; levenshtein_available = false; end

      results = []
      @servers.values.each do |server|
        server.channels.each do |channel|
          if threshold > 0
            fail LoadError, 'Levenshtein distance unavailable! Either set threshold to 0 or install the `levenshtein-ffi` gem' unless levenshtein_available
            distance = Levenshtein.distance(channel.name, channel_name)
            distance += Levenshtein.distance(server_name || server.name, server.name)
            next if distance > threshold
          else
            distance = 0
            next if channel.name != channel_name || (server_name || server.name) != server.name
          end

          # Make a singleton accessor "distance"
          channel.instance_variable_set(:@distance, distance)
          class << channel
            attr_reader :distance
          end

          results << channel
        end
      end
      results
    end

    # Finds a user given its username. This allows fuzzy finding using Levenshtein
    # distances, see {#find}
    # @param username [String] The username to look for.
    # @param threshold [Integer] The threshold for the Levenshtein algorithm. The larger
    #   the threshold is, the more misspellings will be allowed.
    # @return [Array<User>] The array of users that were found. May be empty if none were found.
    def find_user(username, threshold = 0)
      begin
        require 'levenshtein' if threshold > 0
        levenshtein_available = true
      rescue LoadError; levenshtein_available = false; end

      results = []
      @users.values.each do |user|
        if threshold > 0
          fail LoadError, 'Levenshtein distance unavailable! Either set threshold to 0 or install the `levenshtein-ffi` gem' unless levenshtein_available
          distance = Levenshtein.distance(user.username, username)
          next if distance > threshold
        else
          distance = 0
          next if user.username != username
        end

        # Make a singleton accessor "distance"
        user.instance_variable_set(:@distance, distance)
        class << user
          attr_reader :distance
        end
        results << user
      end
      results
    end

    # Sends a text message to a channel given its ID and the message's content.
    # @param channel_id [Integer] The ID that identifies the channel to send something to.
    # @param content [String] The text that should be sent as a message. It is limited to 2000 characters (Discord imposed).
    # @return [Message] The message that was sent.
    def send_message(channel_id, content)
      debug("Sending message to #{channel_id} with content '#{content}'")

      response = API.send_message(token, channel_id, content)
      Message.new(JSON.parse(response), self)
    end

    # Sends a file to a channel. If it is an image, it will automatically be embedded.
    # @note This executes in a blocking way, so if you're sending long files, be wary of delays.
    # @param channel_id [Integer] The ID that identifies the channel to send something to.
    # @param file [File] The file that should be sent.
    def send_file(channel_id, file)
      response = API.send_file(token, channel_id, file)
      Message.new(JSON.parse(response), self)
    end

    # Creates a server on Discord with a specified name and a region.
    # @note Discord's API doesn't directly return the server when creating it, so this method
    #   waits until the data has been received via the websocket. This may make the execution take a while.
    # @param name [String] The name the new server should have. Doesn't have to be alphanumeric.
    # @param region [Symbol] The region where the server should be created. Possible regions are:
    #
    #   * `:london`
    #   * `:amsterdam`
    #   * `:frankfurt`
    #   * `:us-east`
    #   * `:us-west`
    #   * `:singapore`
    #   * `:sydney`
    # @return [Server] The server that was created.
    def create_server(name, region = :london)
      response = API.create_server(token, name, region)
      id = JSON.parse(response)['id'].to_i
      sleep 0.1 until @servers[id]
      server = @servers[id]
      debug "Successfully created server #{server.id} with name #{server.name}"
      server
    end

    # Gets the user from a mention of the user.
    # @param mention [String] The mention, which should look like <@12314873129>.
    # @return [User] The user identified by the mention, or `nil` if none exists.
    def parse_mention(mention)
      # Mention format: <@id>
      return nil unless /<@(?<id>\d+)>?/ =~ mention
      user(id.to_i)
    end

    # Sets the currently playing game to the specified game.
    # @param name [String] The name of the game to be played.
    # @return [String] The game that is being played now.
    def game=(name)
      @game = name

      data = {
        op: 3,
        d: {
          idle_since: nil,
          game: name ? { name: name } : nil
        }
      }

      @ws.send(data.to_json)
      name
    end

    # Sets debug mode. If debug mode is on, many things will be outputted to STDOUT.
    def debug=(new_debug)
      LOGGER.debug = new_debug
    end

    # Prevents the READY packet from being printed regardless of debug mode.
    def suppress_ready_debug
      @prevent_ready = true
    end

    # Add an await the bot should listen to. For information on awaits, see {Await}.
    # @param key [Symbol] The key that uniquely identifies the await for {AwaitEvent}s to listen to (see {#await}).
    # @param type [Class] The event class that should be listened for.
    # @param attributes [Hash] The attributes the event should check for. The block will only be executed if all attributes match.
    # @yield Is executed when the await is triggered.
    # @yieldparam event [Event] The event object that was triggered.
    # @return [Await] The await that was created.
    def add_await(key, type, attributes = {}, &block)
      fail "You can't await an AwaitEvent!" if type == Discordrb::Events::AwaitEvent
      await = Await.new(self, key, type, attributes, block)
      @awaits ||= {}
      @awaits[key] = await
    end

    # @see Logger#debug
    def debug(message, important = false)
      LOGGER.debug(message, important)
    end

    # @see Logger#log_exception
    def log_exception(e)
      LOGGER.log_exception(e)
    end

    private

    #######     ###     ######  ##     ## ########
    ##    ##   ## ##   ##    ## ##     ## ##
    ##        ##   ##  ##       ##     ## ##
    ##       ##     ## ##       ######### ######
    ##       ######### ##       ##     ## ##
    ##    ## ##     ## ##    ## ##     ## ##
    #######  ##     ##  ######  ##     ## ########

    def add_server(data)
      server = Server.new(data, self)
      @servers[server.id] = server

      # Initialize users
      server.members.each do |member|
        if @users[member.id]
          # If the user is already cached, just add the new roles
          @users[member.id].merge_roles(server, member.roles[server.id])
        else
          @users[member.id] = member
        end
      end

      server
    end

    ### ##    ## ######## ######## ########  ##    ##    ###    ##        ######
    ##  ###   ##    ##    ##       ##     ## ###   ##   ## ##   ##       ##    ##
    ##  ####  ##    ##    ##       ##     ## ####  ##  ##   ##  ##       ##
    ##  ## ## ##    ##    ######   ########  ## ## ## ##     ## ##        ######
    ##  ##  ####    ##    ##       ##   ##   ##  #### ######### ##             ##
    ##  ##   ###    ##    ##       ##    ##  ##   ### ##     ## ##       ##    ##
    ### ##    ##    ##    ######## ##     ## ##    ## ##     ## ########  ######

    # Internal handler for PRESENCE_UPDATE
    def update_presence(data)
      user_id = data['user']['id'].to_i
      server_id = data['guild_id'].to_i
      server = @servers[server_id]
      return unless server

      user = @users[user_id]
      unless user
        user = User.new(data['user'], self)
        @users[user_id] = user
      end

      status = data['status'].to_sym
      if status != :offline
        unless server.members.find { |u| u.id == user.id }
          server.members << user
        end
      end
      user.status = status
      user.game = data['game'] ? data['game']['name'] : nil
      user
    end

    # Internal handler for VOICE_STATUS_UPDATE
    def update_voice_state(data)
      user_id = data['user_id'].to_i
      server_id = data['guild_id'].to_i
      server = @servers[server_id]
      return unless server

      user = @users[user_id]
      user.server_mute = data['mute']
      user.server_deaf = data['deaf']
      user.self_mute = data['self_mute']
      user.self_deaf = data['self_deaf']

      channel_id = data['channel_id']
      channel = nil
      channel = @channels[channel_id.to_i] if channel_id
      user.move(channel)

      @session_id = data['session_id']
    end

    # Internal handler for VOICE_SERVER_UPDATE
    def update_voice_server(data)
      debug("Voice server update received! should connect: #{@should_connect_to_voice}")
      return unless @should_connect_to_voice
      @should_connect_to_voice = false
      debug('Updating voice server!')

      token = data['token']
      endpoint = data['endpoint']
      channel = @voice_channel

      debug('Got data, now creating the bot.')
      @voice = Discordrb::Voice::VoiceBot.new(channel, self, token, @session_id, endpoint, @should_encrypt_voice)
    end

    # Internal handler for CHANNEL_CREATE
    def create_channel(data)
      channel = Channel.new(data, self)
      server = channel.server
      server.channels << channel
      @channels[channel.id] = channel
    end

    # Internal handler for CHANNEL_UPDATE
    def update_channel(data)
      channel = Channel.new(data, self)
      old_channel = @channels[channel.id]
      return unless old_channel
      old_channel.update_from(channel)
    end

    # Internal handler for CHANNEL_DELETE
    def delete_channel(data)
      channel = Channel.new(data, self)
      server = channel.server
      @channels[channel.id] = nil
      server.channels.reject! { |c| c.id == channel.id }
    end

    # Internal handler for GUILD_MEMBER_ADD
    def add_guild_member(data)
      user = User.new(data['user'], self)
      server_id = data['guild_id'].to_i
      server = @servers[server_id]

      roles = []
      data['roles'].each do |element|
        role_id = element.to_i
        roles << server.roles.find { |r| r.id == role_id }
      end
      user.update_roles(server, roles)

      if @users[user.id]
        # If the user is already cached, just add the new roles
        @users[user.id].merge_roles(server, user.roles[server.id])
      else
        @users[user.id] = user
      end

      server.add_user(user)
    end

    # Internal handler for GUILD_MEMBER_UPDATE
    def update_guild_member(data)
      user_id = data['user']['id'].to_i
      user = @users[user_id]

      server_id = data['guild_id'].to_i
      server = @servers[server_id]

      roles = []
      data['roles'].each do |element|
        role_id = element.to_i
        roles << server.roles.find { |r| r.id == role_id }
      end
      user.update_roles(server, roles)
    end

    # Internal handler for GUILD_MEMBER_DELETE
    def delete_guild_member(data)
      user_id = data['user']['id'].to_i
      user = @users[user_id]

      server_id = data['guild_id'].to_i
      server = @servers[server_id]

      user.delete_roles(server_id)
      server.delete_user(user_id)
    end

    # Internal handler for GUILD_CREATE
    def create_guild(data)
      add_server(data)
    end

    # Internal handler for GUILD_UPDATE
    def update_guild(data)
      @servers[data['id'].to_i].update_data(data)
    end

    # Internal handler for GUILD_DELETE
    def delete_guild(data)
      id = data['id'].to_i

      @users.each do |_, user|
        user.delete_roles(id)
      end

      @servers.delete(id)
    end

    # Internal handler for GUILD_ROLE_UPDATE
    def update_guild_role(data)
      role_data = data['role']
      server_id = data['guild_id'].to_i
      server = @servers[server_id]
      new_role = Role.new(role_data, self, server)
      role_id = role_data['id'].to_i
      old_role = server.roles.find { |r| r.id == role_id }
      old_role.update_from(new_role)
    end

    # Internal handler for GUILD_ROLE_CREATE
    def create_guild_role(data)
      role_data = data['role']
      server_id = data['guild_id'].to_i
      server = @servers[server_id]
      new_role = Role.new(role_data, self, server)
      server.add_role(new_role)
    end

    # Internal handler for GUILD_ROLE_DELETE
    def delete_guild_role(data)
      role_id = data['role_id'].to_i
      server_id = data['guild_id'].to_i
      server = @servers[server_id]
      server.delete_role(role_id)
    end

    # Internal handler for MESSAGE_CREATE
    def create_message(data); end

    # Internal handler for TYPING_START
    def start_typing(data); end

    # Internal handler for MESSAGE_UPDATE
    def update_message(data); end

    # Internal handler for MESSAGE_DELETE
    def delete_message(data); end

    # Internal handler for GUILD_BAN_ADD
    def add_user_ban(data); end

    # Internal handler for GUILD_BAN_REMOVE
    def remove_user_ban(data); end

    ##        #######   ######   #### ##    ##
    ##       ##     ## ##    ##   ##  ###   ##
    ##       ##     ## ##         ##  ####  ##
    ##       ##     ## ##   ####  ##  ## ## ##
    ##       ##     ## ##    ##   ##  ##  ####
    ##       ##     ## ##    ##   ##  ##   ###
    ########  #######   ######   #### ##    ##

    def login
      debug('Logging in')
      login_attempts ||= 0

      # First, attempt to get the token from the cache
      token = @token_cache.token(@email, @password)
      if token
        debug('Token successfully obtained from cache!')
        return token
      end

      # Login
      login_response = API.login(@email, @password)
      fail HTTPStatusException, login_response.code if login_response.code >= 400

      # Parse response
      login_response_object = JSON.parse(login_response)
      fail InvalidAuthenticationException unless login_response_object['token']

      debug('Received token from Discord!')

      # Cache the token
      @token_cache.store_token(@email, @password, login_response_object['token'])

      login_response_object['token']
    rescue Exception => e
      response_code = login_response.nil? ? 0 : login_response.code ######## mackmm145
      if login_attempts < 100 && (e.inspect.include?('No such host is known.') || response_code == 523)
        debug("Login failed! Reattempting in 5 seconds. #{100 - login_attempts} attempts remaining.")
        debug("Error was: #{e.inspect}")
        sleep 5
        login_attempts += 1
        retry
      else
        debug("Login failed permanently after #{login_attempts + 1} attempts")

        # Apparently we get a 400 if the password or username is incorrect. In that case, tell the user
        debug("Are you sure you're using the correct username and password?") if e.class == RestClient::BadRequest
        log_exception(e)
        raise $ERROR_INFO
      end
    end

    def find_gateway
      # Get updated websocket_hub
      response = API.gateway(token)
      JSON.parse(response)['url']
    end

    ##      ##  ######     ######## ##     ## ######## ##    ## ########  ######
    ##  ##  ## ##    ##    ##       ##     ## ##       ###   ##    ##    ##    ##
    ##  ##  ## ##          ##       ##     ## ##       ####  ##    ##    ##
    ##  ##  ##  ######     ######   ##     ## ######   ## ## ##    ##     ######
    ##  ##  ##       ##    ##        ##   ##  ##       ##  ####    ##          ##
    ##  ##  ## ##    ##    ##         ## ##   ##       ##   ###    ##    ##    ##
    ####  ###   ######     ########    ###    ######## ##    ##    ##     ######

    def websocket_connect
      debug('Attempting to get gateway URL...')
      websocket_hub = find_gateway
      debug("Success! Gateway URL is #{websocket_hub}.")
      debug('Now running bot')

      EM.run do
        @ws = Faye::WebSocket::Client.new(websocket_hub)

        @ws.on(:open) { |event| websocket_open(event) }
        @ws.on(:message) { |event| websocket_message(event) }
        @ws.on(:error) { |event| debug(event.message) }
        @ws.on :close do |event|
          websocket_close(event)
          @ws = nil
        end
      end
    end

    def websocket_message(event)
      # Parse packet
      packet = JSON.parse(event.data)

      if @prevent_ready && packet['t'] == 'READY'
        debug('READY packet was received and suppressed')
      elsif @prevent_ready && packet['t'] == 'GUILD_MEMBERS_CHUNK'
        # Ignore chunks as they will be handled later anyway
      else
        debug("Received packet #{event.data}")
      end

      fail 'Invalid Packet' unless packet['op'] == 0 # TODO

      data = packet['d']
      case packet['t']
      when 'READY'
        # Activate the heartbeats
        @heartbeat_interval = data['heartbeat_interval'].to_f / 1000.0
        @heartbeat_active = true
        debug("Desired heartbeat_interval: #{@heartbeat_interval}")

        bot_user_id = data['user']['id'].to_i
        @profile = Profile.new(data['user'], self, @email, @password)

        # Initialize servers
        @servers = {}
        data['guilds'].each do |element|
          add_server(element)

          # Save the bot user
          @bot_user = @users[bot_user_id]
        end

        # Add private channels
        @private_channels = {}
        data['private_channels'].each do |element|
          channel = Channel.new(element, self)
          @channels[channel.id] = channel
          @private_channels[channel.recipient.id] = channel
        end

        # Make sure to raise the event
        raise_event(ReadyEvent.new)

        # Afterwards, send out a members request to get the chunk data
        chunk_packet = {
          op: 8,
          d: {
            guild_id: @servers.keys,
            query: '',
            limit: 0
          }
        }.to_json
        @ws.send(chunk_packet)

        # Tell the run method that everything was successful
        @ws_success = true
      when 'GUILD_MEMBERS_CHUNK'
        id = data['guild_id'].to_i
        members = data['members']

        start_time = Time.now

        members.each do |member|
          # Add the guild_id to the member so we can reuse add_guild_member
          member['guild_id'] = id

          add_guild_member(member)
        end

        duration = Time.now - start_time

        if members.length < 1000
          debug "Got final chunk for server #{id}, parsing took #{duration} seconds"
        else
          debug "Got one chunk for server #{id}, parsing took #{duration} seconds"
        end
      when 'MESSAGE_CREATE'
        create_message(data)

        message = Message.new(data, self)

        return if message.from_bot? && !should_parse_self

        event = MessageEvent.new(message, self)
        raise_event(event)

        if message.mentions.any? { |user| user.id == @bot_user.id }
          event = MentionEvent.new(message, self)
          raise_event(event)
        end

        if message.channel.private?
          event = PrivateMessageEvent.new(message, self)
          raise_event(event)
        end
      when 'MESSAGE_UPDATE'
        update_message(data)

        event = MessageEditEvent.new(data, self)
        raise_event(event)
      when 'MESSAGE_DELETE'
        delete_message(data)

        event = MessageDeleteEvent.new(data, self)
        raise_event(event)
      when 'TYPING_START'
        start_typing(data)

        event = TypingEvent.new(data, self)
        raise_event(event)
      when 'PRESENCE_UPDATE'
        now_playing = data['game']
        played_before = user(data['user']['id'].to_i).game
        update_presence(data)

        event = if now_playing != played_before
                  PlayingEvent.new(data, self)
                else
                  PresenceEvent.new(data, self)
                end

        raise_event(event)
      when 'VOICE_STATE_UPDATE'
        update_voice_state(data)

        event = VoiceStateUpdateEvent.new(data, self)
        raise_event(event)
      when 'VOICE_SERVER_UPDATE'
        update_voice_server(data)

        # no event as this is irrelevant to users
      when 'CHANNEL_CREATE'
        create_channel(data)

        event = ChannelCreateEvent.new(data, self)
        raise_event(event)
      when 'CHANNEL_UPDATE'
        update_channel(data)

        event = ChannelUpdateEvent.new(data, self)
        raise_event(event)
      when 'CHANNEL_DELETE'
        delete_channel(data)

        event = ChannelDeleteEvent.new(data, self)
        raise_event(event)
      when 'GUILD_MEMBER_ADD'
        add_guild_member(data)

        event = GuildMemberAddEvent.new(data, self)
        raise_event(event)
      when 'GUILD_MEMBER_UPDATE'
        update_guild_member(data)

        event = GuildMemberUpdateEvent.new(data, self)
        raise_event(event)
      when 'GUILD_MEMBER_REMOVE'
        delete_guild_member(data)

        event = GuildMemberDeleteEvent.new(data, self)
        raise_event(event)
      when 'GUILD_BAN_ADD'
        add_user_ban(data)

        event = UserBanEvent.new(data, self)
        raise_event(event)
      when 'GUILD_BAN_REMOVE'
        remove_user_ban(data)

        event = UserUnbanEvent.new(data, self)
        raise_event(event)
      when 'GUILD_ROLE_UPDATE'
        update_guild_role(data)

        event = GuildRoleUpdateEvent.new(data, self)
        raise_event(event)
      when 'GUILD_ROLE_CREATE'
        create_guild_role(data)

        event = GuildRoleCreateEvent.new(data, self)
        raise_event(event)
      when 'GUILD_ROLE_DELETE'
        delete_guild_role(data)

        event = GuildRoleDeleteEvent.new(data, self)
        raise_event(event)
      when 'GUILD_CREATE'
        create_guild(data)

        event = GuildCreateEvent.new(data, self)
        raise_event(event)
      when 'GUILD_UPDATE'
        update_guild(data)

        event = GuildUpdateEvent.new(data, self)
        raise_event(event)
      when 'GUILD_DELETE'
        delete_guild(data)

        event = GuildDeleteEvent.new(data, self)
        raise_event(event)
      else
        # another event that we don't support yet
        debug "Event #{packet['t']} has been received but is unsupported, ignoring"
      end
    rescue Exception => e
      log_exception(e)
    end

    def websocket_close(event)
      debug('Disconnected from WebSocket!')
      debug(" (Reason: #{event.reason})")
      debug(" (Code: #{event.code})")
      raise_event(DisconnectEvent.new)
      EM.stop
    end

    def websocket_open(_)
      # Send the initial packet
      packet = {
        op: 2,    # Packet identifier
        d: {      # Packet data
          v: 2,   # Another identifier
          token: @token,
          properties: { # I'm unsure what these values are for exactly, but they don't appear to impact bot functionality in any way.
            :'$os' => RUBY_PLATFORM.to_s,
            :'$browser' => 'discordrb',
            :'$device' => 'discordrb',
            :'$referrer' => '',
            :'$referring_domain' => ''
<<<<<<< HEAD
          }
=======
          },
          large_threshold: 100
>>>>>>> 9a53740e
        }
      }

      @ws.send(packet.to_json)
    end

    def send_heartbeat
      millis = Time.now.strftime('%s%L').to_i
      debug("Sending heartbeat at #{millis}")
      data = {
        op: 1,
        d: millis
      }

      @ws.send(data.to_json)
    end

    def raise_event(event)
      debug("Raised a #{event.class}")
      handle_awaits(event)

      @event_handlers ||= {}
      handlers = @event_handlers[event.class]
      (handlers || []).each do |handler|
        call_event(handler, event) if handler.matches?(event)
      end
    end

    def call_event(handler, event)
      t = Thread.new do
        @event_threads ||= []
        @current_thread ||= 0

        @event_threads << t
        Thread.current[:discordrb_name] = "et-#{@current_thread += 1}"
        begin
          handler.call(event)
          handler.after_call(event)
        rescue => e
          log_exception(e)
        ensure
          @event_threads.delete(t)
        end
      end
    end

    def handle_awaits(event)
      @awaits ||= {}
      @awaits.each do |_, await|
        key, should_delete = await.match(event)
        next unless key
        debug("should_delete: #{should_delete}")
        @awaits.delete(await.key) if should_delete

        await_event = Discordrb::Events::AwaitEvent.new(await, event, self)
        raise_event(await_event)
      end
    end
  end
end<|MERGE_RESOLUTION|>--- conflicted
+++ resolved
@@ -1012,12 +1012,8 @@
             :'$device' => 'discordrb',
             :'$referrer' => '',
             :'$referring_domain' => ''
-<<<<<<< HEAD
-          }
-=======
           },
           large_threshold: 100
->>>>>>> 9a53740e
         }
       }
 
