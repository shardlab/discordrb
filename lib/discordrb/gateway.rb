--- conflicted
+++ resolved
@@ -811,17 +811,6 @@
       handle_close(e)
     end
 
-<<<<<<< HEAD
-    # Close codes that are unrecoverable, after which we should not try to reconnect.
-    # - 4003: Not authenticated. How did this happen?
-    # - 4004: Authentication failed. Token was wrong, nothing we can do.
-    # - 4011: Sharding required. Currently requires developer intervention.
-    # - 4014: Use of disabled privileged intents.
-    FATAL_CLOSE_CODES = [4003, 4004, 4011, 4014].freeze
-    private_constant :FATAL_CLOSE_CODES
-
-=======
->>>>>>> d5b15eb7
     def handle_close(e)
       @bot.__send__(:raise_event, Events::DisconnectEvent.new(@bot))
 
