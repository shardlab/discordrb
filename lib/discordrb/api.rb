--- conflicted
+++ resolved
@@ -185,7 +185,6 @@
     )
   end
 
-<<<<<<< HEAD
   # Get a server's channels list
   def channels(token, server_id)
     request(
@@ -206,19 +205,6 @@
     )
   end
 
-  # Login to the server
-  def login(email, password)
-    request(
-      __method__,
-      :post,
-      "#{api_base}/auth/login",
-      email: email,
-      password: password
-    )
-  end
-
-=======
->>>>>>> 65e105aa
   # Logout from the server
   def logout(token)
     request(
