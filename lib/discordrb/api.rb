# frozen_string_literal: true

require 'rest-client'
require 'json'
require 'time'

require 'discordrb/errors'

# List of methods representing endpoints in Discord's API
module Discordrb::API
  # The base URL of the Discord REST API.
  APIBASE = 'https://discord.com/api/v9'

  # The URL of Discord's CDN
  CDN_URL = 'https://cdn.discordapp.com'

  module_function

  # @return [String] the currently used API base URL.
  def api_base
    @api_base || APIBASE
  end

  # Sets the API base URL to something.
  def api_base=(value)
    @api_base = value
  end

  # @return [String] the currently used CDN url
  def cdn_url
    @cdn_url || CDN_URL
  end

  # @return [String] the bot name, previously specified using {.bot_name=}.
  def bot_name
    @bot_name
  end

  # Sets the bot name to something. Used in {.user_agent}. For the bot's username, see {Profile#username=}.
  def bot_name=(value)
    @bot_name = value
  end

  # Changes the rate limit tracing behaviour. If rate limit tracing is on, a full backtrace will be logged on every RL
  # hit.
  # @param value [true, false] whether or not to enable rate limit tracing
  def trace=(value)
    @trace = value
  end

  # Generate a user agent identifying this requester as discordrb.
  def user_agent
    # This particular string is required by the Discord devs.
    required = "DiscordBot (https://github.com/shardlab/discordrb, v#{Discordrb::VERSION})"
    @bot_name ||= ''

    "#{required} rest-client/#{RestClient::VERSION} #{RUBY_ENGINE}/#{RUBY_VERSION}p#{RUBY_PATCHLEVEL} discordrb/#{Discordrb::VERSION} #{@bot_name}"
  end

  # Resets all rate limit mutexes
  def reset_mutexes
    @mutexes = {}
    @global_mutex = Mutex.new
  end

  # Wait a specified amount of time synchronised with the specified mutex.
  def sync_wait(time, mutex)
    mutex.synchronize { sleep time }
  end

  # Wait for a specified mutex to unlock and do nothing with it afterwards.
  def mutex_wait(mutex)
    mutex.lock
    mutex.unlock
  end

  # Performs a RestClient request.
  # @param type [Symbol] The type of HTTP request to use.
  # @param attributes [Array] The attributes for the request.
  def raw_request(type, attributes)
    RestClient.send(type, *attributes)
  rescue RestClient::Forbidden => e
    # HACK: for #request, dynamically inject restclient's response into NoPermission - this allows us to rate limit
    noprm = Discordrb::Errors::NoPermission.new
    noprm.define_singleton_method(:_rc_response) { e.response }
    raise noprm, "The bot doesn't have the required permission to do this!"
  rescue RestClient::BadGateway
    Discordrb::LOGGER.warn('Got a 502 while sending a request! Not a big deal, retrying the request')
    retry
  end

  # Make an API request, including rate limit handling.
  def request(key, major_parameter, type, *attributes)
    # Add a custom user agent
    attributes.last[:user_agent] = user_agent if attributes.last.is_a? Hash

    # The most recent Discord rate limit requirements require the support of major parameters, where a particular route
    # and major parameter combination (*not* the HTTP method) uniquely identifies a RL bucket.
    key = [key, major_parameter].freeze

    begin
      mutex = @mutexes[key] ||= Mutex.new

      # Lock and unlock, i.e. wait for the mutex to unlock and don't do anything with it afterwards
      mutex_wait(mutex)

      # If the global mutex happens to be locked right now, wait for that as well.
      mutex_wait(@global_mutex) if @global_mutex.locked?

      response = nil
      begin
        response = raw_request(type, attributes)
      rescue RestClient::Exception => e
        response = e.response

        if response.body && !e.is_a?(RestClient::TooManyRequests)
          data = JSON.parse(response.body)
          err_klass = Discordrb::Errors.error_class_for(data['code'] || 0)
          e = err_klass.new(data['message'], data['errors'])

          Discordrb::LOGGER.error(e.full_message)
        end

        raise e
      rescue Discordrb::Errors::NoPermission => e
        if e.respond_to?(:_rc_response)
          response = e._rc_response
        else
          Discordrb::LOGGER.warn("NoPermission doesn't respond_to? _rc_response!")
        end

        raise e
      ensure
        if response
          handle_preemptive_rl(response.headers, mutex, key) if response.headers[:x_ratelimit_remaining] == '0' && !mutex.locked?
        else
          Discordrb::LOGGER.ratelimit('Response was nil before trying to preemptively rate limit!')
        end
      end
    rescue RestClient::TooManyRequests => e
      # If the 429 is from the global RL, then we have to use the global mutex instead.
      mutex = @global_mutex if e.response.headers[:x_ratelimit_global] == 'true'

      unless mutex.locked?
        response = JSON.parse(e.response)
        wait_seconds = response['retry_after'] ? response['retry_after'].to_f : e.response.headers[:retry_after].to_i
        Discordrb::LOGGER.ratelimit("Locking RL mutex (key: #{key}) for #{wait_seconds} seconds due to Discord rate limiting")
        trace("429 #{key.join(' ')}")

        # Wait the required time synchronized by the mutex (so other incoming requests have to wait) but only do it if
        # the mutex isn't locked already so it will only ever wait once
        sync_wait(wait_seconds, mutex)
      end

      retry
    end

    response
  end

  # Handles pre-emptive rate limiting by waiting the given mutex by the difference of the Date header to the
  # X-Ratelimit-Reset header, thus making sure we don't get 429'd in any subsequent requests.
  def handle_preemptive_rl(headers, mutex, key)
    Discordrb::LOGGER.ratelimit "RL bucket depletion detected! Date: #{headers[:date]} Reset: #{headers[:x_ratelimit_reset]}"
    delta = headers[:x_ratelimit_reset_after].to_f
    Discordrb::LOGGER.warn("Locking RL mutex (key: #{key}) for #{delta} seconds pre-emptively")
    sync_wait(delta, mutex)
  end

  # Perform rate limit tracing. All this method does is log the current backtrace to the console with the `:ratelimit`
  # level.
  # @param reason [String] the reason to include with the backtrace.
  def trace(reason)
    unless @trace
      Discordrb::LOGGER.debug("trace was called with reason #{reason}, but tracing is not enabled")
      return
    end

    Discordrb::LOGGER.ratelimit("Trace (#{reason}):")

    caller.each do |str|
      Discordrb::LOGGER.ratelimit(" #{str}")
    end
  end

  # Make an icon URL from server and icon IDs
  def icon_url(server_id, icon_id, format = 'webp')
    "#{cdn_url}/icons/#{server_id}/#{icon_id}.#{format}"
  end

  # Make an icon URL from application and icon IDs
  def app_icon_url(app_id, icon_id, format = 'webp')
    "#{cdn_url}/app-icons/#{app_id}/#{icon_id}.#{format}"
  end

  # Make a widget picture URL from server ID
  def widget_url(server_id, style = 'shield')
    "#{api_base}/guilds/#{server_id}/widget.png?style=#{style}"
  end

  # Make a splash URL from server and splash IDs
  def splash_url(server_id, splash_id, format = 'webp')
    "#{cdn_url}/splashes/#{server_id}/#{splash_id}.#{format}"
  end

  # Make a discovery splash URL from server and splash IDs
  def discovery_splash_url(server_id, splash_id, format = 'webp')
    "#{cdn_url}/discovery-splashes/#{server_id}/#{splash_id}.#{format}"
  end

  # Make a banner URL from server and banner IDs
  def banner_url(server_id, banner_id, format = 'webp')
    "#{cdn_url}/banners/#{server_id}/#{banner_id}.#{format}"
  end

  # Make an emoji icon URL from emoji ID
  def emoji_icon_url(emoji_id, format = 'webp')
    "#{cdn_url}/emojis/#{emoji_id}.#{format}"
  end

  # Make an asset URL from application and asset IDs
  def asset_url(application_id, asset_id, format = 'webp')
    "#{cdn_url}/app-assets/#{application_id}/#{asset_id}.#{format}"
  end

  # Make an achievement icon URL from application ID, achievement ID, and icon hash
  def achievement_icon_url(application_id, achievement_id, icon_hash, format = 'webp')
    "#{cdn_url}/app-assets/#{application_id}/achievements/#{achievement_id}/icons/#{icon_hash}.#{format}"
  end

<<<<<<< HEAD
  # Make a cover URL for a Scheduled Event.
  def scheduled_event_cover_url(scheduled_event_id, image_hash, format = 'webp')
    "#{cdn_url}/guild-events/#{scheduled_event_id}/#{image_hash}.#{format}"
  end

  # Login to the server
  def login(email, password)
    request(
      :auth_login,
      nil,
      :post,
      "#{api_base}/auth/login",
      email: email,
      password: password
    )
=======
  # @param role_id [String, Integer]
  # @param icon_hash [String]
  # @param format ['webp', 'png', 'jpeg']
  # @return [String]
  def role_icon_url(role_id, icon_hash, format = 'webp')
    "#{cdn_url}/role-icons/#{role_id}/#{icon_hash}.#{format}"
>>>>>>> 608ac2d5
  end

  # make an avatar decoration URL from an avatar decoration ID.
  def avatar_decoration_url(avatar_decoration_id, format = 'png')
    "#{cdn_url}/avatar-decoration-presets/#{avatar_decoration_id}.#{format}"
  end

  # make a nameplate URL from the nameplate asset.
  def nameplate_url(nameplate_asset, format = 'webm')
    "#{cdn_url}/assets/collectibles/#{nameplate_asset.delete_suffix('/')}/asset.#{format}"
  end

  # make a server tag badge URL from a server ID and badge ID.
  def server_tag_badge_url(server_id, badge_id, format = 'webp')
    "#{cdn_url}/guild-tag-badges/#{server_id}/#{badge_id}.#{format}"
  end

  # Create an OAuth application
  def create_oauth_application(token, name, redirect_uris)
    request(
      :oauth2_applications,
      nil,
      :post,
      "#{api_base}/oauth2/applications",
      { name: name, redirect_uris: redirect_uris }.to_json,
      Authorization: token,
      content_type: :json
    )
  end

  # Change an OAuth application's properties
  def update_oauth_application(token, name, redirect_uris, description = '', icon = nil)
    request(
      :oauth2_applications,
      nil,
      :put,
      "#{api_base}/oauth2/applications",
      { name: name, redirect_uris: redirect_uris, description: description, icon: icon }.to_json,
      Authorization: token,
      content_type: :json
    )
  end

  # Get the bot's OAuth application's information
  def oauth_application(token)
    request(
      :oauth2_applications_me,
      nil,
      :get,
      "#{api_base}/oauth2/applications/@me",
      Authorization: token
    )
  end

  # Acknowledge that a message has been received
  # The last acknowledged message will be sent in the ready packet,
  # so this is an easy way to catch up on messages
  def acknowledge_message(token, channel_id, message_id)
    request(
      :channels_cid_messages_mid_ack,
      nil, # This endpoint is unavailable for bot accounts and thus isn't subject to its rate limit requirements.
      :post,
      "#{api_base}/channels/#{channel_id}/messages/#{message_id}/ack",
      nil,
      Authorization: token
    )
  end

  # Get the gateway to be used
  def gateway(token)
    request(
      :gateway,
      nil,
      :get,
      "#{api_base}/gateway",
      Authorization: token
    )
  end

  # Get the gateway to be used, with additional information for sharding and
  # session start limits
  def gateway_bot(token)
    request(
      :gateway_bot,
      nil,
      :get,
      "#{api_base}/gateway/bot",
      Authorization: token
    )
  end

  # Validate a token (this request will fail if the token is invalid)
  def validate_token(token)
    request(
      :auth_login,
      nil,
      :post,
      "#{api_base}/auth/login",
      {}.to_json,
      Authorization: token,
      content_type: :json
    )
  end

  # Get a list of available voice regions
  def voice_regions(token)
    request(
      :voice_regions,
      nil,
      :get,
      "#{api_base}/voice/regions",
      Authorization: token,
      content_type: :json
    )
  end
end

Discordrb::API.reset_mutexes<|MERGE_RESOLUTION|>--- conflicted
+++ resolved
@@ -228,12 +228,6 @@
     "#{cdn_url}/app-assets/#{application_id}/achievements/#{achievement_id}/icons/#{icon_hash}.#{format}"
   end
 
-<<<<<<< HEAD
-  # Make a cover URL for a Scheduled Event.
-  def scheduled_event_cover_url(scheduled_event_id, image_hash, format = 'webp')
-    "#{cdn_url}/guild-events/#{scheduled_event_id}/#{image_hash}.#{format}"
-  end
-
   # Login to the server
   def login(email, password)
     request(
@@ -244,14 +238,14 @@
       email: email,
       password: password
     )
-=======
+  end
+
   # @param role_id [String, Integer]
   # @param icon_hash [String]
   # @param format ['webp', 'png', 'jpeg']
   # @return [String]
   def role_icon_url(role_id, icon_hash, format = 'webp')
     "#{cdn_url}/role-icons/#{role_id}/#{icon_hash}.#{format}"
->>>>>>> 608ac2d5
   end
 
   # make an avatar decoration URL from an avatar decoration ID.
@@ -267,6 +261,11 @@
   # make a server tag badge URL from a server ID and badge ID.
   def server_tag_badge_url(server_id, badge_id, format = 'webp')
     "#{cdn_url}/guild-tag-badges/#{server_id}/#{badge_id}.#{format}"
+  end
+  
+  # Make a cover URL for a Scheduled Event.
+  def scheduled_event_cover_url(scheduled_event_id, image_hash, format = 'webp')
+    "#{cdn_url}/guild-events/#{scheduled_event_id}/#{image_hash}.#{format}"
   end
 
   # Create an OAuth application
