# frozen_string_literal: true

require 'discordrb/bot'
require 'discordrb/data'
require 'discordrb/commands/parser'
require 'discordrb/commands/events'
require 'discordrb/commands/container'
require 'discordrb/commands/rate_limiter'

# Specialized bot to run commands

module Discordrb::Commands
  # Bot that supports commands and command chains
  class CommandBot < Discordrb::Bot
    # @return [Hash] this bot's attributes.
    attr_reader :attributes

    # @return [String] the prefix commands are triggered with.
    attr_reader :prefix

    include CommandContainer

    # Creates a new CommandBot and logs in to Discord.
    # @param attributes [Hash] The attributes to initialize the CommandBot with.
    # @see {Discordrb::Bot#initialize} for other attributes that should be used to create the underlying regular bot.
    # @option attributes [String, Array<String>, #call] :prefix The prefix that should trigger this bot's commands. It
    #   can be:
    #
    #   * Any string (including the empty string). This has the effect that if a message starts with the prefix, the
    #     prefix will be stripped and the rest of the chain will be parsed as a command chain. Note that it will be
    #     literal - if the prefix is "hi" then the corresponding trigger string for a command called "test" would be
    #     "hitest". Don't forget to put spaces in if you need them!
    #   * An array of prefixes. Those will behave similarly to setting one string as a prefix, but instead of only one
    #     string, any of the strings in the array can be used.
    #   * Something Proc-like (responds to :call) that takes a {Message} object as an argument and returns either
    #     the command chain in raw form or `nil` if the given message shouldn't be parsed. This can be used to make more
    #     complicated dynamic prefixes (e. g. based on server), or even something else entirely (suffixes, or most
    #     adventurous, infixes).
    # @option attributes [true, false] :advanced_functionality Whether to enable advanced functionality (very powerful
    #   way to nest commands into chains, see https://github.com/meew0/discordrb/wiki/Commands#command-chain-syntax
    #   for info. Default is false.
    # @option attributes [Symbol, Array<Symbol>, false] :help_command The name of the command that displays info for
    #   other commands. Use an array if you want to have aliases. Default is "help". If none should be created, use
    #   `false` as the value.
    # @option attributes [String] :command_doesnt_exist_message The message that should be displayed if a user attempts
    #   to use a command that does not exist. If none is specified, no message will be displayed. In the message, you
    #   can use the string '%command%' that will be replaced with the name of the command.
    # @option attributes [String] :no_permission_message The message to be displayed when `NoPermission` error is raised.
    # @option attributes [true, false] :spaces_allowed Whether spaces are allowed to occur between the prefix and the
    #   command. Default is false.
    # @option attributes [true, false] :webhook_commands Whether messages sent by webhooks are allowed to trigger
    #   commands. Default is true.
    # @option attributes [Array<String, Integer, Channel>] :channels The channels this command bot accepts commands on.
    #   Superseded if a command has a 'channels' attribute.
    # @option attributes [String] :previous Character that should designate the result of the previous command in
    #   a command chain (see :advanced_functionality). Default is '~'.
    # @option attributes [String] :chain_delimiter Character that should designate that a new command begins in the
    #   command chain (see :advanced_functionality). Default is '>'.
    # @option attributes [String] :chain_args_delim Character that should separate the command chain arguments from the
    #   chain itself (see :advanced_functionality). Default is ':'.
    # @option attributes [String] :sub_chain_start Character that should start a sub-chain (see
    #   :advanced_functionality). Default is '['.
    # @option attributes [String] :sub_chain_end Character that should end a sub-chain (see
    #   :advanced_functionality). Default is ']'.
    # @option attributes [String] :quote_start Character that should start a quoted string (see
    #   :advanced_functionality). Default is '"'.
    # @option attributes [String] :quote_end Character that should end a quoted string (see
    #   :advanced_functionality). Default is '"'.
    def initialize(attributes = {})
      super(
        log_mode: attributes[:log_mode],
        token: attributes[:token],
        application_id: attributes[:application_id],
        client_id: attributes[:client_id],
        type: attributes[:type],
        name: attributes[:name],
        fancy_log: attributes[:fancy_log],
        suppress_ready: attributes[:suppress_ready],
        parse_self: attributes[:parse_self],
        shard_id: attributes[:shard_id],
        num_shards: attributes[:num_shards],
        redact_token: attributes.key?(:redact_token) ? attributes[:redact_token] : true)

      @prefix = attributes[:prefix]
      @attributes = {
        # Whether advanced functionality such as command chains are enabled
        advanced_functionality: attributes[:advanced_functionality].nil? ? false : attributes[:advanced_functionality],

        # The name of the help command (that displays information to other commands). False if none should exist
        help_command: attributes[:help_command].is_a?(FalseClass) ? nil : (attributes[:help_command] || :help),

        # The message to display for when a command doesn't exist, %command% to get the command name in question and nil for no message
        # No default value here because it may not be desired behaviour
        command_doesnt_exist_message: attributes[:command_doesnt_exist_message],

        # The message to be displayed when `NoPermission` error is raised.
        no_permission_message: attributes[:no_permission_message],

        # Spaces allowed between prefix and command
        spaces_allowed: attributes[:spaces_allowed].nil? ? false : attributes[:spaces_allowed],

        # Webhooks allowed to trigger commands
        webhook_commands: attributes[:webhook_commands].nil? ? true : attributes[:webhook_commands],

        channels: attributes[:channels] || [],

        # All of the following need to be one character
        # String to designate previous result in command chain
        previous: attributes[:previous] || '~',

        # Command chain delimiter
        chain_delimiter: attributes[:chain_delimiter] || '>',

        # Chain argument delimiter
        chain_args_delim: attributes[:chain_args_delim] || ':',

        # Sub-chain starting character
        sub_chain_start: attributes[:sub_chain_start] || '[',

        # Sub-chain ending character
        sub_chain_end: attributes[:sub_chain_end] || ']',

        # Quoted mode starting character
        quote_start: attributes[:quote_start] || '"',

        # Quoted mode ending character
        quote_end: attributes[:quote_end] || '"'
      }

      @permissions = {
        roles: {},
        users: {}
      }

      return unless @attributes[:help_command]
      command(@attributes[:help_command], max_args: 1, description: 'Shows a list of all the commands available or displays help for a specific command.', usage: 'help [command name]') do |event, command_name|
        if command_name
          command = @commands[command_name.to_sym]
          return "The command `#{command_name}` does not exist!" unless command
          desc = command.attributes[:description] || '*No description available*'
          usage = command.attributes[:usage]
          parameters = command.attributes[:parameters]
          result = "**`#{command_name}`**: #{desc}"
          result += "\nUsage: `#{usage}`" if usage
          if parameters
            result += "\nAccepted Parameters:\n```"
            parameters.each { |p| result += "\n#{p}" }
            result += '```'
          end
          result
        else
          available_commands = @commands.values.reject { |c| !c.attributes[:help_available] }
          case available_commands.length
          when 0..5
            available_commands.reduce "**List of commands:**\n" do |memo, c|
              memo + "**`#{c.name}`**: #{c.attributes[:description] || '*No description available*'}\n"
            end
          when 5..50
            (available_commands.reduce "**List of commands:**\n" do |memo, c|
              memo + "`#{c.name}`, "
            end)[0..-3]
          else
            event.user.pm(available_commands.reduce("**List of commands:**\n") { |a, e| a + "`#{e.name}`, " })[0..-3]
            'Sending list in PM!'
          end
        end
      end
    end

    # Executes a particular command on the bot. Mostly useful for internal stuff, but one can never know.
    # @param name [Symbol] The command to execute.
    # @param event [CommandEvent] The event to pass to the command.
    # @param arguments [Array<String>] The arguments to pass to the command.
    # @param chained [true, false] Whether or not it should be executed as part of a command chain. If this is false,
    #   commands that have chain_usable set to false will not work.
    # @param check_permissions [true, false] Whether permission parameters such as `required_permission` or
    #   `permission_level` should be checked.
    # @return [String, nil] the command's result, if there is any.
    def execute_command(name, event, arguments, chained = false, check_permissions = true)
      debug("Executing command #{name} with arguments #{arguments}")
      return unless @commands
      command = @commands[name]
      return unless channels?(event.channel, @attributes[:channels]) ||
                    (command && !command.attributes[:channels].nil?)
      unless command
        event.respond @attributes[:command_doesnt_exist_message].gsub('%command%', name.to_s) if @attributes[:command_doesnt_exist_message]
        return
      end
<<<<<<< HEAD
      if (check_permissions &&
         permission?(event.author, command.attributes[:permission_level], event.server) &&
=======
      return unless channels?(event.channel, command.attributes[:channels])
      if permission?(event.author, command.attributes[:permission_level], event.server) &&
>>>>>>> f43eb1c6
         required_permissions?(event.author, command.attributes[:required_permissions], event.channel) &&
         required_roles?(event.author, command.attributes[:required_roles])) ||
         !check_permissions
        event.command = command
        result = command.call(event, arguments, chained, check_permissions)
        stringify(result)
      else
        event.respond command.attributes[:permission_message].gsub('%name%', name.to_s) if command.attributes[:permission_message]
        nil
      end
    rescue Discordrb::Errors::NoPermission
      event.respond @attributes[:no_permission_message] unless @attributes[:no_permission_message].nil?
      raise
    end

    # Executes a command in a simple manner, without command chains or permissions.
    # @param chain [String] The command with its arguments separated by spaces.
    # @param event [CommandEvent] The event to pass to the command.
    # @return [String, nil] the command's result, if there is any.
    def simple_execute(chain, event)
      return nil if chain.empty?
      args = chain.split(' ')
      execute_command(args[0].to_sym, event, args[1..-1])
    end

    # Sets the permission level of a user
    # @param id [Integer] the ID of the user whose level to set
    # @param level [Integer] the level to set the permission to
    def set_user_permission(id, level)
      @permissions[:users][id] = level
    end

    # Sets the permission level of a role - this applies to all users in the role
    # @param id [Integer] the ID of the role whose level to set
    # @param level [Integer] the level to set the permission to
    def set_role_permission(id, level)
      @permissions[:roles][id] = level
    end

    # Check if a user has permission to do something
    # @param user [User] The user to check
    # @param level [Integer] The minimum permission level the user should have (inclusive)
    # @param server [Server] The server on which to check
    # @return [true, false] whether or not the user has the given permission
    def permission?(user, level, server)
      determined_level = if user.webhook? || server.nil?
                           0
                         else
                           user.roles.reduce(0) do |memo, role|
                             [@permissions[:roles][role.id] || 0, memo].max
                           end
                         end

      [@permissions[:users][user.id] || 0, determined_level].max >= level
    end

    private

    # Internal handler for MESSAGE_CREATE that is overwritten to allow for command handling
    def create_message(data)
      message = Discordrb::Message.new(data, self)
      return message if message.from_bot? && !@should_parse_self
      return message if message.webhook? && !@attributes[:webhook_commands]

      unless message.author
        Discordrb::LOGGER.warn("Received a message (#{message.inspect}) with nil author! Ignoring, please report this if you can")
        return
      end

      event = CommandEvent.new(message, self)

      chain = trigger?(message)
      return message unless chain

      # Don't allow spaces between the prefix and the command
      if chain.start_with?(' ') && !@attributes[:spaces_allowed]
        debug('Chain starts with a space')
        return message
      end

      if chain.strip.empty?
        debug('Chain is empty')
        return message
      end

      execute_chain(chain, event)

      # Return the message so it doesn't get parsed again during the rest of the dispatch handling
      message
    end

    # Check whether a message should trigger command execution, and if it does, return the raw chain
    def trigger?(message)
      if @prefix.is_a? String
        standard_prefix_trigger(message.content, @prefix)
      elsif @prefix.is_a? Array
        @prefix.map { |e| standard_prefix_trigger(message.content, e) }.reduce { |a, e| a || e }
      elsif @prefix.respond_to? :call
        @prefix.call(message)
      end
    end

    def standard_prefix_trigger(message, prefix)
      return nil unless message.start_with? prefix
      message[prefix.length..-1]
    end

    def required_permissions?(member, required, channel = nil)
      required.reduce(true) do |a, action|
        a && !member.webhook? && member.permission?(action, channel)
      end
    end

    def required_roles?(member, required)
      return (required.nil? || required.empty?) if member.webhook?
      if required.is_a? Array
        required.all? do |role|
          member.role?(role)
        end
      else
        member.role?(role)
      end
    end

    def channels?(channel, channels)
      return true if channels.nil? || channels.empty?
      channels.any? do |c|
        if c.is_a? String
          # Make sure to remove the "#" from channel names in case it was specified
          c.delete('#') == channel.name
        elsif c.is_a? Fixnum
          c == channel.id
        else
          c == channel
        end
      end
    end

    def execute_chain(chain, event)
      t = Thread.new do
        @event_threads << t
        Thread.current[:discordrb_name] = "ct-#{@current_thread += 1}"
        begin
          debug("Parsing command chain #{chain}")
          result = @attributes[:advanced_functionality] ? CommandChain.new(chain, self).execute(event) : simple_execute(chain, event)
          result = event.drain_into(result)

          if event.file
            event.send_file(event.file, caption: result)
          else
            event.respond result unless result.nil? || result.empty?
          end
        rescue => e
          log_exception(e)
        ensure
          @event_threads.delete(t)
        end
      end
    end

    # Turns the object into a string, using to_s by default
    def stringify(object)
      return '' if object.is_a? Discordrb::Message

      object.to_s
    end
  end
end<|MERGE_RESOLUTION|>--- conflicted
+++ resolved
@@ -186,13 +186,9 @@
         event.respond @attributes[:command_doesnt_exist_message].gsub('%command%', name.to_s) if @attributes[:command_doesnt_exist_message]
         return
       end
-<<<<<<< HEAD
+      return unless channels?(event.channel, command.attributes[:channels])
       if (check_permissions &&
          permission?(event.author, command.attributes[:permission_level], event.server) &&
-=======
-      return unless channels?(event.channel, command.attributes[:channels])
-      if permission?(event.author, command.attributes[:permission_level], event.server) &&
->>>>>>> f43eb1c6
          required_permissions?(event.author, command.attributes[:required_permissions], event.channel) &&
          required_roles?(event.author, command.attributes[:required_roles])) ||
          !check_permissions
