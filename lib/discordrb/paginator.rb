--- conflicted
+++ resolved
@@ -24,11 +24,7 @@
     # no more results or the configured `limit` is reached.
     def each
       last_page = nil
-<<<<<<< HEAD
-      until limit_check?
-=======
       until limit_exceeded?
->>>>>>> d5b15eb7
         page = @block.call(last_page)
         return if page.empty?
 
@@ -42,11 +38,7 @@
         enumerator.each do |item|
           yield item
           @count += 1
-<<<<<<< HEAD
-          break if limit_check?
-=======
           break if limit_exceeded?
->>>>>>> d5b15eb7
         end
 
         last_page = page
@@ -56,11 +48,7 @@
     private
 
     # Whether the paginator limit has been exceeded
-<<<<<<< HEAD
-    def limit_check?
-=======
     def limit_exceeded?
->>>>>>> d5b15eb7
       return false if @limit.nil?
 
       @count >= @limit
