# frozen_string_literal: true

# API calls for Channel
module Discordrb::API::Channel
  module_function

  # Get a channel's data
  # https://discord.com/developers/docs/resources/channel#get-channel
  def resolve(token, channel_id)
    Discordrb::API.request(
      :channels_cid,
      channel_id,
      :get,
      "#{Discordrb::API.api_base}/channels/#{channel_id}",
      Authorization: token
    )
  end

  # Update a channel's data
  # https://discord.com/developers/docs/resources/channel#modify-channel
  def update(token, channel_id, name, topic, position, bitrate, user_limit, nsfw, permission_overwrites = nil, parent_id = nil, rate_limit_per_user = nil, reason = nil)
    data = { name: name, position: position, topic: topic, bitrate: bitrate, user_limit: user_limit, nsfw: nsfw, parent_id: parent_id, rate_limit_per_user: rate_limit_per_user }
    data[:permission_overwrites] = permission_overwrites unless permission_overwrites.nil?
    Discordrb::API.request(
      :channels_cid,
      channel_id,
      :patch,
      "#{Discordrb::API.api_base}/channels/#{channel_id}",
      data.to_json,
      Authorization: token,
      content_type: :json,
      'X-Audit-Log-Reason': reason
    )
  end

  # Delete a channel
  # https://discord.com/developers/docs/resources/channel#deleteclose-channel
  def delete(token, channel_id, reason = nil)
    Discordrb::API.request(
      :channels_cid,
      channel_id,
      :delete,
      "#{Discordrb::API.api_base}/channels/#{channel_id}",
      Authorization: token,
      'X-Audit-Log-Reason': reason
    )
  end

  # Get a list of messages from a channel's history
  # https://discord.com/developers/docs/resources/channel#get-channel-messages
  def messages(token, channel_id, amount, before = nil, after = nil, around = nil)
    query_string = URI.encode_www_form({ limit: amount, before: before, after: after, around: around }.compact)
    Discordrb::API.request(
      :channels_cid_messages,
      channel_id,
      :get,
      "#{Discordrb::API.api_base}/channels/#{channel_id}/messages?#{query_string}",
      Authorization: token
    )
  end

  # Get a single message from a channel's history by id
  # https://discord.com/developers/docs/resources/channel#get-channel-message
  def message(token, channel_id, message_id)
    Discordrb::API.request(
      :channels_cid_messages_mid,
      channel_id,
      :get,
      "#{Discordrb::API.api_base}/channels/#{channel_id}/messages/#{message_id}",
      Authorization: token
    )
  end

  # Send a message to a channel
  # https://discord.com/developers/docs/resources/channel#create-message
  # @param attachments [Array<File>, nil] Attachments to use with `attachment://` in embeds. See
  #   https://discord.com/developers/docs/resources/channel#create-message-using-attachments-within-embeds
  def create_message(token, channel_id, message, tts = false, embed = nil, nonce = nil, attachments = nil, allowed_mentions = nil, message_reference = nil, components = nil)
    body = { content: message, tts: tts, embed: embed, nonce: nonce, allowed_mentions: allowed_mentions, message_reference: message_reference, components: components }
    body = if attachments
             files = [*0...attachments.size].zip(attachments).to_h
             { **files, payload_json: body.to_json }
           else
             body.to_json
           end

    headers = { Authorization: token }
    headers[:content_type] = :json unless attachments

    Discordrb::API.request(
      :channels_cid_messages_mid,
      channel_id,
      :post,
      "#{Discordrb::API.api_base}/channels/#{channel_id}/messages",
      body,
      **headers
    )
  rescue RestClient::BadRequest => e
    parsed = JSON.parse(e.response.body)
    raise Discordrb::Errors::MessageTooLong, "Message over the character limit (#{message.length} > 2000)" if parsed['content'].is_a?(Array) && parsed['content'].first == 'Must be 2000 or fewer in length.'

    raise
  end

  # Send a file as a message to a channel
  # https://discord.com/developers/docs/resources/channel#upload-file
  def upload_file(token, channel_id, file, caption: nil, tts: false)
    Discordrb::API.request(
      :channels_cid_messages_mid,
      channel_id,
      :post,
      "#{Discordrb::API.api_base}/channels/#{channel_id}/messages",
      { file: file, content: caption, tts: tts },
      Authorization: token
    )
  end

  # Edit a message
  # https://discord.com/developers/docs/resources/channel#edit-message
  def edit_message(token, channel_id, message_id, message, mentions = [], embed = nil, components = nil)
    Discordrb::API.request(
      :channels_cid_messages_mid,
      channel_id,
      :patch,
      "#{Discordrb::API.api_base}/channels/#{channel_id}/messages/#{message_id}",
      { content: message, mentions: mentions, embed: embed, components: components }.to_json,
      Authorization: token,
      content_type: :json
    )
  end

  # Delete a message
  # https://discord.com/developers/docs/resources/channel#delete-message
  def delete_message(token, channel_id, message_id, reason = nil)
    Discordrb::API.request(
      :channels_cid_messages_mid,
      channel_id,
      :delete,
      "#{Discordrb::API.api_base}/channels/#{channel_id}/messages/#{message_id}",
      Authorization: token,
      'X-Audit-Log-Reason': reason
    )
  end

  # Delete messages in bulk
  # https://discord.com/developers/docs/resources/channel#bulk-delete-messages
  def bulk_delete_messages(token, channel_id, messages = [], reason = nil)
    Discordrb::API.request(
      :channels_cid_messages_bulk_delete,
      channel_id,
      :post,
      "#{Discordrb::API.api_base}/channels/#{channel_id}/messages/bulk-delete",
      { messages: messages }.to_json,
      Authorization: token,
      content_type: :json,
      'X-Audit-Log-Reason': reason
    )
  end

  # Create a reaction on a message using this client
  # https://discord.com/developers/docs/resources/channel#create-reaction
  def create_reaction(token, channel_id, message_id, emoji)
    emoji = URI.encode_www_form_component(emoji) unless emoji.ascii_only?
    Discordrb::API.request(
      :channels_cid_messages_mid_reactions_emoji_me,
      channel_id,
      :put,
      "#{Discordrb::API.api_base}/channels/#{channel_id}/messages/#{message_id}/reactions/#{emoji}/@me",
      nil,
      Authorization: token,
      content_type: :json
    )
  end

  # Delete this client's own reaction on a message
  # https://discord.com/developers/docs/resources/channel#delete-own-reaction
  def delete_own_reaction(token, channel_id, message_id, emoji)
    emoji = URI.encode_www_form_component(emoji) unless emoji.ascii_only?
    Discordrb::API.request(
      :channels_cid_messages_mid_reactions_emoji_me,
      channel_id,
      :delete,
      "#{Discordrb::API.api_base}/channels/#{channel_id}/messages/#{message_id}/reactions/#{emoji}/@me",
      Authorization: token
    )
  end

  # Delete another client's reaction on a message
  # https://discord.com/developers/docs/resources/channel#delete-user-reaction
  def delete_user_reaction(token, channel_id, message_id, emoji, user_id)
    emoji = URI.encode_www_form_component(emoji) unless emoji.ascii_only?
    Discordrb::API.request(
      :channels_cid_messages_mid_reactions_emoji_uid,
      channel_id,
      :delete,
      "#{Discordrb::API.api_base}/channels/#{channel_id}/messages/#{message_id}/reactions/#{emoji}/#{user_id}",
      Authorization: token
    )
  end

  # Get a list of clients who reacted with a specific reaction on a message
  # https://discord.com/developers/docs/resources/channel#get-reactions
  def get_reactions(token, channel_id, message_id, emoji, before_id, after_id, limit = 100)
    emoji = URI.encode_www_form_component(emoji) unless emoji.ascii_only?
<<<<<<< HEAD
    query_string = URI.encode_www_form({ limit: limit, before: before_id, after: after_id }.compact)
=======
    query_string = URI.encode_www_form({ limit: limit || 100, before: before_id, after: after_id }.compact)
>>>>>>> 7a310979
    Discordrb::API.request(
      :channels_cid_messages_mid_reactions_emoji,
      channel_id,
      :get,
      "#{Discordrb::API.api_base}/channels/#{channel_id}/messages/#{message_id}/reactions/#{emoji}?#{query_string}",
      Authorization: token
    )
  end

  # Deletes all reactions on a message from all clients
  # https://discord.com/developers/docs/resources/channel#delete-all-reactions
  def delete_all_reactions(token, channel_id, message_id)
    Discordrb::API.request(
      :channels_cid_messages_mid_reactions,
      channel_id,
      :delete,
      "#{Discordrb::API.api_base}/channels/#{channel_id}/messages/#{message_id}/reactions",
      Authorization: token
    )
  end

  # Update a channels permission for a role or member
  # https://discord.com/developers/docs/resources/channel#edit-channel-permissions
  def update_permission(token, channel_id, overwrite_id, allow, deny, type, reason = nil)
    Discordrb::API.request(
      :channels_cid_permissions_oid,
      channel_id,
      :put,
      "#{Discordrb::API.api_base}/channels/#{channel_id}/permissions/#{overwrite_id}",
      { type: type, id: overwrite_id, allow: allow, deny: deny }.to_json,
      Authorization: token,
      content_type: :json,
      'X-Audit-Log-Reason': reason
    )
  end

  # Get a channel's invite list
  # https://discord.com/developers/docs/resources/channel#get-channel-invites
  def invites(token, channel_id)
    Discordrb::API.request(
      :channels_cid_invites,
      channel_id,
      :get,
      "#{Discordrb::API.api_base}/channels/#{channel_id}/invites",
      Authorization: token
    )
  end

  # Create an instant invite from a server or a channel id
  # https://discord.com/developers/docs/resources/channel#create-channel-invite
  def create_invite(token, channel_id, max_age = 0, max_uses = 0, temporary = false, unique = false, reason = nil)
    Discordrb::API.request(
      :channels_cid_invites,
      channel_id,
      :post,
      "#{Discordrb::API.api_base}/channels/#{channel_id}/invites",
      { max_age: max_age, max_uses: max_uses, temporary: temporary, unique: unique }.to_json,
      Authorization: token,
      content_type: :json,
      'X-Audit-Log-Reason': reason
    )
  end

  # Delete channel permission
  # https://discord.com/developers/docs/resources/channel#delete-channel-permission
  def delete_permission(token, channel_id, overwrite_id, reason = nil)
    Discordrb::API.request(
      :channels_cid_permissions_oid,
      channel_id,
      :delete,
      "#{Discordrb::API.api_base}/channels/#{channel_id}/permissions/#{overwrite_id}",
      Authorization: token,
      'X-Audit-Log-Reason': reason
    )
  end

  # Start typing (needs to be resent every 5 seconds to keep up the typing)
  # https://discord.com/developers/docs/resources/channel#trigger-typing-indicator
  def start_typing(token, channel_id)
    Discordrb::API.request(
      :channels_cid_typing,
      channel_id,
      :post,
      "#{Discordrb::API.api_base}/channels/#{channel_id}/typing",
      nil,
      Authorization: token
    )
  end

  # Get a list of pinned messages in a channel
  # https://discord.com/developers/docs/resources/channel#get-pinned-messages
  def pinned_messages(token, channel_id)
    Discordrb::API.request(
      :channels_cid_pins,
      channel_id,
      :get,
      "#{Discordrb::API.api_base}/channels/#{channel_id}/pins",
      Authorization: token
    )
  end

  # Pin a message
  # https://discord.com/developers/docs/resources/channel#add-pinned-channel-message
  def pin_message(token, channel_id, message_id, reason = nil)
    Discordrb::API.request(
      :channels_cid_pins_mid,
      channel_id,
      :put,
      "#{Discordrb::API.api_base}/channels/#{channel_id}/pins/#{message_id}",
      nil,
      Authorization: token,
      'X-Audit-Log-Reason': reason
    )
  end

  # Unpin a message
  # https://discord.com/developers/docs/resources/channel#delete-pinned-channel-message
  def unpin_message(token, channel_id, message_id, reason = nil)
    Discordrb::API.request(
      :channels_cid_pins_mid,
      channel_id,
      :delete,
      "#{Discordrb::API.api_base}/channels/#{channel_id}/pins/#{message_id}",
      Authorization: token,
      'X-Audit-Log-Reason': reason
    )
  end

  # Create an empty group channel.
  # https://discord.com/developers/docs/resources/user#create-group-dm
  def create_empty_group(token, bot_user_id)
    Discordrb::API.request(
      :users_uid_channels,
      nil,
      :post,
      "#{Discordrb::API.api_base}/users/#{bot_user_id}/channels",
      {}.to_json,
      Authorization: token,
      content_type: :json
    )
  end

  # Create a group channel.
  # https://discord.com/developers/docs/resources/channel#group-dm-add-recipient
  def create_group(token, pm_channel_id, user_id)
    Discordrb::API.request(
      :channels_cid_recipients_uid,
      nil,
      :put,
      "#{Discordrb::API.api_base}/channels/#{pm_channel_id}/recipients/#{user_id}",
      {}.to_json,
      Authorization: token,
      content_type: :json
    )
  rescue RestClient::InternalServerError
    raise 'Attempted to add self as a new group channel recipient!'
  rescue RestClient::NoContent
    raise 'Attempted to create a group channel with the PM channel recipient!'
  rescue RestClient::Forbidden
    raise 'Attempted to add a user to group channel without permission!'
  end

  # Add a user to a group channel.
  # https://discord.com/developers/docs/resources/channel#group-dm-add-recipient
  def add_group_user(token, group_channel_id, user_id)
    Discordrb::API.request(
      :channels_cid_recipients_uid,
      nil,
      :put,
      "#{Discordrb::API.api_base}/channels/#{group_channel_id}/recipients/#{user_id}",
      {}.to_json,
      Authorization: token,
      content_type: :json
    )
  end

  # Remove a user from a group channel.
  # https://discord.com/developers/docs/resources/channel#group-dm-remove-recipient
  def remove_group_user(token, group_channel_id, user_id)
    Discordrb::API.request(
      :channels_cid_recipients_uid,
      nil,
      :delete,
      "#{Discordrb::API.api_base}/channels/#{group_channel_id}/recipients/#{user_id}",
      Authorization: token,
      content_type: :json
    )
  end

  # Leave a group channel.
  # https://discord.com/developers/docs/resources/channel#deleteclose-channel
  def leave_group(token, group_channel_id)
    Discordrb::API.request(
      :channels_cid,
      nil,
      :delete,
      "#{Discordrb::API.api_base}/channels/#{group_channel_id}",
      Authorization: token,
      content_type: :json
    )
  end

  # Create a webhook
  # https://discord.com/developers/docs/resources/webhook#create-webhook
  def create_webhook(token, channel_id, name, avatar = nil, reason = nil)
    Discordrb::API.request(
      :channels_cid_webhooks,
      channel_id,
      :post,
      "#{Discordrb::API.api_base}/channels/#{channel_id}/webhooks",
      { name: name, avatar: avatar }.to_json,
      Authorization: token,
      content_type: :json,
      'X-Audit-Log-Reason': reason
    )
  end

  # Get channel webhooks
  # https://discord.com/developers/docs/resources/webhook#get-channel-webhooks
  def webhooks(token, channel_id)
    Discordrb::API.request(
      :channels_cid_webhooks,
      channel_id,
      :get,
      "#{Discordrb::API.api_base}/channels/#{channel_id}/webhooks",
      Authorization: token
    )
  end
end<|MERGE_RESOLUTION|>--- conflicted
+++ resolved
@@ -202,11 +202,7 @@
   # https://discord.com/developers/docs/resources/channel#get-reactions
   def get_reactions(token, channel_id, message_id, emoji, before_id, after_id, limit = 100)
     emoji = URI.encode_www_form_component(emoji) unless emoji.ascii_only?
-<<<<<<< HEAD
     query_string = URI.encode_www_form({ limit: limit, before: before_id, after: after_id }.compact)
-=======
-    query_string = URI.encode_www_form({ limit: limit || 100, before: before_id, after: after_id }.compact)
->>>>>>> 7a310979
     Discordrb::API.request(
       :channels_cid_messages_mid_reactions_emoji,
       channel_id,
