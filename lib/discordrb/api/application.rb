# frozen_string_literal: true

# API calls for slash commands.
module Discordrb::API::Application
  module_function

  # Get a list of global application commands.
  # https://discord.com/developers/docs/interactions/slash-commands#get-global-application-commands
  def get_global_commands(token, application_id)
    Discordrb::API.request(
      :applications_aid_commands,
      nil,
      :get,
      "#{Discordrb::API.api_base}/applications/#{application_id}/commands",
      Authorization: token
    )
  end

  # Get a global application command by ID.
  # https://discord.com/developers/docs/interactions/slash-commands#get-global-application-command
  def get_global_command(token, application_id, command_id)
    Discordrb::API.request(
      :applications_aid_commands_cid,
      nil,
      :get,
      "#{Discordrb::API.api_base}/applications/#{application_id}/commands/#{command_id}",
      Authorization: token
    )
  end

  # Create a global application command.
  # https://discord.com/developers/docs/interactions/slash-commands#create-global-application-command
  def create_global_command(token, application_id, name, description, options = [], default_permission = nil, type = 1, default_member_permissions = nil, contexts = nil)
    Discordrb::API.request(
      :applications_aid_commands,
      nil,
      :post,
      "#{Discordrb::API.api_base}/applications/#{application_id}/commands",
      { name: name, description: description, options: options, default_permission: default_permission, type: type, default_member_permissions: default_member_permissions, contexts: contexts }.to_json,
      Authorization: token,
      content_type: :json
    )
  end

  # Edit a global application command.
  # https://discord.com/developers/docs/interactions/slash-commands#edit-global-application-command
  def edit_global_command(token, application_id, command_id, name = nil, description = nil, options = nil, default_permission = nil, type = 1, default_member_permissions = nil, contexts = nil)
    Discordrb::API.request(
      :applications_aid_commands_cid,
      nil,
      :patch,
      "#{Discordrb::API.api_base}/applications/#{application_id}/commands/#{command_id}",
      { name: name, description: description, options: options, default_permission: default_permission, type: type, default_member_permissions: default_member_permissions, contexts: contexts }.compact.to_json,
      Authorization: token,
      content_type: :json
    )
  end

  # Delete a global application command.
  # https://discord.com/developers/docs/interactions/slash-commands#delete-global-application-command
  def delete_global_command(token, application_id, command_id)
    Discordrb::API.request(
      :applications_aid_commands_cid,
      nil,
      :delete,
      "#{Discordrb::API.api_base}/applications/#{application_id}/commands/#{command_id}",
      Authorization: token
    )
  end

  # Set global application commands in bulk.
  # https://discord.com/developers/docs/interactions/slash-commands#bulk-overwrite-global-application-commands
  def bulk_overwrite_global_commands(token, application_id, commands)
    Discordrb::API.request(
      :applications_aid_commands,
      nil,
      :put,
      "#{Discordrb::API.api_base}/applications/#{application_id}/commands",
      commands.to_json,
      Authorization: token,
      content_type: :json
    )
  end

  # Get a guild's commands for an application.
  # https://discord.com/developers/docs/interactions/slash-commands#get-guild-application-commands
  def get_guild_commands(token, application_id, guild_id)
    Discordrb::API.request(
      :applications_aid_guilds_gid_commands,
      guild_id,
      :get,
      "#{Discordrb::API.api_base}/applications/#{application_id}/guilds/#{guild_id}/commands",
      Authorization: token
    )
  end

  # Get a guild command by ID.
  # https://discord.com/developers/docs/interactions/slash-commands#get-guild-application-command
  def get_guild_command(token, application_id, guild_id, command_id)
    Discordrb::API.request(
      :applications_aid_guilds_gid_commands_cid,
      guild_id,
      :get,
      "#{Discordrb::API.api_base}/applications/#{application_id}/guilds/#{guild_id}/commands/#{command_id}",
      Authorization: token
    )
  end

  # Create an application command for a guild.
  # https://discord.com/developers/docs/interactions/slash-commands#create-guild-application-command
  def create_guild_command(token, application_id, guild_id, name, description, options = nil, default_permission = nil, type = 1, default_member_permissions = nil, contexts = nil)
    Discordrb::API.request(
      :applications_aid_guilds_gid_commands,
      guild_id,
      :post,
      "#{Discordrb::API.api_base}/applications/#{application_id}/guilds/#{guild_id}/commands",
      { name: name, description: description, options: options, default_permission: default_permission, type: type, default_member_permissions: default_member_permissions, contexts: contexts }.to_json,
      Authorization: token,
      content_type: :json
    )
  end

  # Edit an application command for a guild.
  # https://discord.com/developers/docs/interactions/slash-commands#edit-guild-application-command
  def edit_guild_command(token, application_id, guild_id, command_id, name = nil, description = nil, options = nil, default_permission = nil, type = 1, default_member_permissions = nil, contexts = nil)
    Discordrb::API.request(
      :applications_aid_guilds_gid_commands_cid,
      guild_id,
      :patch,
      "#{Discordrb::API.api_base}/applications/#{application_id}/guilds/#{guild_id}/commands/#{command_id}",
      { name: name, description: description, options: options, default_permission: default_permission, type: type, default_member_permissions: default_member_permissions, contexts: contexts }.compact.to_json,
      Authorization: token,
      content_type: :json
    )
  end

  # Delete an application command for a guild.
  # https://discord.com/developers/docs/interactions/slash-commands#delete-guild-application-command
  def delete_guild_command(token, application_id, guild_id, command_id)
    Discordrb::API.request(
      :applications_aid_guilds_gid_commands_cid,
      guild_id,
      :delete,
      "#{Discordrb::API.api_base}/applications/#{application_id}/guilds/#{guild_id}/commands/#{command_id}",
      Authorization: token
    )
  end

  # Set guild commands in bulk.
  # https://discord.com/developers/docs/interactions/slash-commands#bulk-overwrite-guild-application-commands
  def bulk_overwrite_guild_commands(token, application_id, guild_id, commands)
    Discordrb::API.request(
      :applications_aid_guilds_gid_commands,
      guild_id,
      :put,
      "#{Discordrb::API.api_base}/applications/#{application_id}/guilds/#{guild_id}/commands",
      commands.to_json,
      Authorization: token,
      content_type: :json
    )
  end

  # Get the permissions for a specific guild command.
  # https://discord.com/developers/docs/interactions/slash-commands#get-application-command-permissions
  def get_guild_command_permissions(token, application_id, guild_id)
    Discordrb::API.request(
      :applications_aid_guilds_gid_commands_permissions,
      guild_id,
      :get,
      "#{Discordrb::API.api_base}/applications/#{application_id}/guilds/#{guild_id}/commands/permissions",
      Authorization: token
    )
  end

  # Edit the permissions for a specific guild command.
  # https://discord.com/developers/docs/interactions/slash-commands#edit-application-command-permissions
  def edit_guild_command_permissions(token, application_id, guild_id, command_id, permissions)
    Discordrb::API.request(
      :applications_aid_guilds_gid_commands_cid_permissions,
      guild_id,
      :put,
      "#{Discordrb::API.api_base}/applications/#{application_id}/guilds/#{guild_id}/commands/#{command_id}/permissions",
      { permissions: permissions }.to_json,
      Authorization: token,
      content_type: :json
    )
  end

  # Edit permissions for all commands in a guild.
  # https://discord.com/developers/docs/interactions/slash-commands#batch-edit-application-command-permissions
  def batch_edit_command_permissions(token, application_id, guild_id, permissions)
    Discordrb::API.request(
      :applications_aid_guilds_gid_commands_cid_permissions,
      guild_id,
      :put,
      "#{Discordrb::API.api_base}/applications/#{application_id}/guilds/#{guild_id}/commands/permissions",
      permissions.to_json,
      Authorization: token,
      content_type: :json
    )
  end

<<<<<<< HEAD
  # Get a list of application emojis.
  # https://discord.com/developers/docs/resources/emoji#list-application-emojis
  def list_application_emojis(token, application_id)
    Discordrb::API.request(
      :applications_aid_emojis,
      application_id,
      :get,
      "#{Discordrb::API.api_base}/applications/#{application_id}/emojis",
      Authorization: token
    )
  end

  # Get an application emoji by ID.
  # https://discord.com/developers/docs/resources/emoji#get-application-emoji
  def get_application_emoji(token, application_id, emoji_id)
    Discordrb::API.request(
      :applications_aid_emojis_eid,
      application_id,
      :get,
      "#{Discordrb::API.api_base}/applications/#{application_id}/emojis/#{emoji_id}",
      Authorization: token
    )
  end

  # Create an application emoji.
  # https://discord.com/developers/docs/resources/emoji#create-application-emoji
  def create_application_emoji(token, application_id, name, image)
    Discordrb::API.request(
      :applications_aid_emojis,
      application_id,
      :post,
      "#{Discordrb::API.api_base}/applications/#{application_id}/emojis",
      { name: name, image: image }.to_json,
      Authorization: token,
      content_type: :json
    )
  end

  # Edit an application emoji.
  # https://discord.com/developers/docs/resources/emoji#modify-application-emoji
  def edit_application_emoji(token, application_id, emoji_id, name)
    Discordrb::API.request(
      :applications_aid_emojis_eid,
      application_id,
      :patch,
      "#{Discordrb::API.api_base}/applications/#{application_id}/emojis/#{emoji_id}",
      { name: name }.to_json,
      Authorization: token,
      content_type: :json
    )
  end

  # Delete an application emoji.
  # https://discord.com/developers/docs/resources/emoji#delete-application-emoji
  def delete_application_emoji(token, application_id, emoji_id)
    Discordrb::API.request(
      :applications_aid_emojis_eid,
      application_id,
      :delete,
      "#{Discordrb::API.api_base}/applications/#{application_id}/emojis/#{emoji_id}",
=======
  # Get the permissions for a specific command in a guild.
  # https://discord.com/developers/docs/interactions/application-commands#get-application-command-permissions
  def get_application_command_permissions(token, application_id, guild_id, command_id)
    Discordrb::API.request(
      :applications_aid_guilds_gid_commands_cid_permissions,
      guild_id,
      :get,
      "#{Discordrb::API.api_base}/applications/#{application_id}/guilds/#{guild_id}/commands/#{command_id}/permissions",
>>>>>>> d5b15eb7
      Authorization: token
    )
  end
end<|MERGE_RESOLUTION|>--- conflicted
+++ resolved
@@ -200,7 +200,18 @@
     )
   end
 
-<<<<<<< HEAD
+  # Get the permissions for a specific command in a guild.
+  # https://discord.com/developers/docs/interactions/application-commands#get-application-command-permissions
+  def get_application_command_permissions(token, application_id, guild_id, command_id)
+    Discordrb::API.request(
+      :applications_aid_guilds_gid_commands_cid_permissions,
+      guild_id,
+      :get,
+      "#{Discordrb::API.api_base}/applications/#{application_id}/guilds/#{guild_id}/commands/#{command_id}/permissions",
+      Authorization: token
+    )
+  end
+
   # Get a list of application emojis.
   # https://discord.com/developers/docs/resources/emoji#list-application-emojis
   def list_application_emojis(token, application_id)
@@ -261,16 +272,6 @@
       application_id,
       :delete,
       "#{Discordrb::API.api_base}/applications/#{application_id}/emojis/#{emoji_id}",
-=======
-  # Get the permissions for a specific command in a guild.
-  # https://discord.com/developers/docs/interactions/application-commands#get-application-command-permissions
-  def get_application_command_permissions(token, application_id, guild_id, command_id)
-    Discordrb::API.request(
-      :applications_aid_guilds_gid_commands_cid_permissions,
-      guild_id,
-      :get,
-      "#{Discordrb::API.api_base}/applications/#{application_id}/guilds/#{guild_id}/commands/#{command_id}/permissions",
->>>>>>> d5b15eb7
       Authorization: token
     )
   end
