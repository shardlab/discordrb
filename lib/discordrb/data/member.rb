--- conflicted
+++ resolved
@@ -228,11 +228,7 @@
     def add_role(role, reason = nil)
       role_ids = role_id_array(role)
 
-<<<<<<< HEAD
-      if role_ids.one?
-=======
       if role_ids.count.one?
->>>>>>> d5b15eb7
         API::Server.add_member_role(@bot.token, @server_id, @user.id, role_ids[0], reason)
       else
         old_role_ids = resolve_role_ids
@@ -247,11 +243,7 @@
     def remove_role(role, reason = nil)
       role_ids = role_id_array(role)
 
-<<<<<<< HEAD
-      if role_ids.one?
-=======
       if role_ids.count.one?
->>>>>>> d5b15eb7
         API::Server.remove_member_role(@bot.token, @server_id, @user.id, role_ids[0], reason)
       else
         old_role_ids = resolve_role_ids
