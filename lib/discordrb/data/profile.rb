# frozen_string_literal: true

module Discordrb
  # This class is a special variant of User that represents the bot's user profile (things like own username and the avatar).
  # It can be accessed using {Bot#profile}.
  class Profile < User
    # Whether or not the user is the bot. The Profile can only ever be the bot user, so this always returns true.
    # @return [true]
    def current_bot?
      true
    end

    # Sets the bot's username.
    # @param username [String] The new username.
    def username=(username)
      update_profile_data(username: username)
    end

    alias_method :name=, :username=

    # Changes the bot's avatar.
    # @param avatar [String, #read] A JPG file to be used as the avatar, either
    #  something readable (e.g. File Object) or as a data URL.
    def avatar=(avatar)
<<<<<<< HEAD
      if avatar.respond_to? :read
=======
      if avatar.respond_to?(:read)
>>>>>>> 2260e13f
        update_profile_data(avatar: Discordrb.encode64(avatar))
      else
        update_profile_data(avatar: avatar)
      end
    end

    # Updates the cached profile data with the new one.
    # @note For internal use only.
    # @!visibility private
    def update_data(new_data)
      @username = new_data[:username] || @username
      @avatar_id = new_data[:avatar_id] || @avatar_id
    end

    # Sets the user status setting to Online.
    # @note Only usable on User accounts.
    def online
      update_profile_status_setting('online')
    end

    # Sets the user status setting to Idle.
    # @note Only usable on User accounts.
    def idle
      update_profile_status_setting('idle')
    end

    # Sets the user status setting to Do Not Disturb.
    # @note Only usable on User accounts.
    def dnd
      update_profile_status_setting('dnd')
    end

    alias_method(:busy, :dnd)

    # Sets the user status setting to Invisible.
    # @note Only usable on User accounts.
    def invisible
      update_profile_status_setting('invisible')
    end

    # The inspect method is overwritten to give more useful output
    def inspect
      "<Profile user=#{super}>"
    end

    private

    # Internal handler for updating the user's status setting
    def update_profile_status_setting(status)
      API::User.change_status_setting(@bot.token, status)
    end

    def update_profile_data(new_data)
      API::User.update_profile(@bot.token,
                               nil, nil,
                               new_data[:username] || @username,
                               new_data.key?(:avatar) ? new_data[:avatar] : @avatar_id)
      update_data(new_data)
    end
  end
end<|MERGE_RESOLUTION|>--- conflicted
+++ resolved
@@ -22,11 +22,7 @@
     # @param avatar [String, #read] A JPG file to be used as the avatar, either
     #  something readable (e.g. File Object) or as a data URL.
     def avatar=(avatar)
-<<<<<<< HEAD
-      if avatar.respond_to? :read
-=======
       if avatar.respond_to?(:read)
->>>>>>> 2260e13f
         update_profile_data(avatar: Discordrb.encode64(avatar))
       else
         update_profile_data(avatar: avatar)
