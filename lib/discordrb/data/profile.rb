# frozen_string_literal: true

module Discordrb
  # This class is a special variant of User that represents the bot's user profile (things like own username and the avatar).
  # It can be accessed using {Bot#profile}.
  class Profile < User
    # Whether or not the user is the bot. The Profile can only ever be the bot user, so this always returns true.
    # @return [true]
    def current_bot?
      true
    end

    # Sets the bot's username.
    # @param username [String] The new username.
    def username=(username)
      update_profile_data(username: username)
    end

    alias_method :name=, :username=

    # Changes the bot's avatar.
    # @param avatar [String, File, #read, nil] A file to be used as the avatar, either
    #  something readable (e.g. File Object) or a data URI.
    def avatar=(avatar)
      if avatar.respond_to?(:read)
        update_profile_data(avatar: Discordrb.encode64(avatar))
      else
        update_profile_data(avatar: avatar)
      end
    end

    # Changes the bot's banner.
    # @param banner [String, File, #read, nil] A file to be used as the banner, either
    #  something readable (e.g. File Object) or a data URI.
    def banner=(banner)
      if banner.respond_to?(:read)
        update_profile_data(banner: Discordrb.encode64(banner))
      else
        update_profile_data(banner: banner)
      end
    end

    # Updates the cached profile data with the new one.
    # @note For internal use only.
    # @!visibility private
    def update_data(new_data)
<<<<<<< HEAD
      @username = new_data[:username] || @username
      @avatar_id = new_data[:avatar_id] || @avatar_id
=======
      @username = new_data['username']
      @avatar_id = new_data['avatar']
      @banner_id = new_data['banner']
>>>>>>> 1279a28a
    end

    # The inspect method is overwritten to give more useful output
    def inspect
      "<Profile user=#{super}>"
    end

    private

<<<<<<< HEAD
=======
    # @!visibility private
>>>>>>> 1279a28a
    def update_profile_data(new_data)
      update_data(JSON.parse(API::User.update_current_user(@bot.token,
                                                           new_data[:username] || :undef,
                                                           new_data.key?(:avatar) ? new_data[:avatar] : :undef,
                                                           new_data.key?(:banner) ? new_data[:banner] : :undef)))
    end
  end
end<|MERGE_RESOLUTION|>--- conflicted
+++ resolved
@@ -44,14 +44,9 @@
     # @note For internal use only.
     # @!visibility private
     def update_data(new_data)
-<<<<<<< HEAD
-      @username = new_data[:username] || @username
-      @avatar_id = new_data[:avatar_id] || @avatar_id
-=======
       @username = new_data['username']
       @avatar_id = new_data['avatar']
       @banner_id = new_data['banner']
->>>>>>> 1279a28a
     end
 
     # The inspect method is overwritten to give more useful output
@@ -61,10 +56,7 @@
 
     private
 
-<<<<<<< HEAD
-=======
     # @!visibility private
->>>>>>> 1279a28a
     def update_profile_data(new_data)
       update_data(JSON.parse(API::User.update_current_user(@bot.token,
                                                            new_data[:username] || :undef,
