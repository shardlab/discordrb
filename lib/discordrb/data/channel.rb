--- conflicted
+++ resolved
@@ -963,7 +963,6 @@
       invites.map { |invite_data| Invite.new(invite_data, @bot) }
     end
 
-<<<<<<< HEAD
     # Follow the announcement (news) channel to send crossposted messages to a target channel.
     # @param target [Channel, Integer, String] The target channel to send crossposted messages to.
     # @param reason [String, nil] The audit log reason shown for the created webhook in the target channel.
@@ -972,7 +971,8 @@
       raise 'Cannot follow a non-announcement channel' unless news?
 
       JSON.parse(API::Channel.follow_channel(@bot.token, @id, target.resolve_id, reason))['webhook_id'].to_i
-=======
+    end
+
     # Returns the last message or forum post created in this channel.
     # @return [Message, Channel, nil] the last message sent in this channel,
     #   the most recent forum post if this is a forum or media channel, or `nil`.
@@ -984,7 +984,6 @@
       else
         load_message(@last_message_id)
       end
->>>>>>> cd787cd3
     end
 
     # Start a thread.
