# frozen_string_literal: true

module Discordrb
  # A message on Discord that was sent to a text channel
  class Message
    include IDObject

    # @return [String] the content of this message.
    attr_reader :content
    alias_method :text, :content
    alias_method :to_s, :content

    # @return [Channel] the channel in which this message was sent.
    attr_reader :channel

    # @return [Time] the timestamp at which this message was sent.
    attr_reader :timestamp

    # @return [Time] the timestamp at which this message was edited. `nil` if the message was never edited.
    attr_reader :edited_timestamp
    alias_method :edit_timestamp, :edited_timestamp

    # @return [Array<User>] the users that were mentioned in this message.
    attr_reader :mentions

    # @return [Array<Role>] the roles that were mentioned in this message.
    attr_reader :role_mentions

    # @return [Array<Attachment>] the files attached to this message.
    attr_reader :attachments

    # @return [Array<Embed>] the embed objects contained in this message.
    attr_reader :embeds

    # @return [Array<Reaction>] the reaction objects contained in this message.
    attr_reader :reactions

    # @return [true, false] whether the message used Text-To-Speech (TTS) or not.
    attr_reader :tts
    alias_method :tts?, :tts

    # @return [String] used for validating a message was sent.
    attr_reader :nonce

    # @return [true, false] whether the message was edited or not.
    attr_reader :edited
    alias_method :edited?, :edited

    # @return [true, false] whether the message mentioned everyone or not.
    attr_reader :mention_everyone
    alias_method :mention_everyone?, :mention_everyone
    alias_method :mentions_everyone?, :mention_everyone

    # @return [true, false] whether the message is pinned or not.
    attr_reader :pinned
    alias_method :pinned?, :pinned

    # @return [Integer] what the type of the message is
    attr_reader :type

    # @return [Server, nil] the server in which this message was sent.
    attr_reader :server

    # @return [Integer, nil] the webhook ID that sent this message, or `nil` if it wasn't sent through a webhook.
    attr_reader :webhook_id

    # @return [Array<Component>] Interaction components for this message.
    attr_reader :components

    # @return [Integer] flags set on the message.
    attr_reader :flags

    # @return [Channel, nil] The thread that was started from this message, or nil.
    attr_reader :thread

    # @!visibility private
    def initialize(data, bot)
      @bot = bot
      @content = data['content']
      @channel = bot.channel(data['channel_id'].to_i)
      @pinned = data['pinned']
      @type = data['type']
      @tts = data['tts']
      @nonce = data['nonce']
      @mention_everyone = data['mention_everyone']

      @referenced_message = Message.new(data['referenced_message'], bot) if data['referenced_message']
      @message_reference = data['message_reference']

      @server = @channel.server

<<<<<<< HEAD
      if data['author']
        if data['author']['discriminator'] == ZERO_DISCRIM
          # This is a webhook user! It would be pointless to try to resolve a member here, so we just create
          # a User and return that instead.
          Discordrb::LOGGER.debug("Webhook user: #{data['author']['id']}")
          @author = User.new(data['author'], @bot)
        elsif @channel.private?
          # Turn the message user into a recipient - we can't use the channel recipient
          # directly because the bot may also send messages to the channel
          @author = Recipient.new(bot.user(data['author']['id'].to_i), @channel, bot)
        else
          @author_id = data['author']['id'].to_i
        end
      end
=======
      @webhook_id = data['webhook_id']&.to_i

      @author = if data['author']
                  if @webhook_id
                    # This is a webhook user! It would be pointless to try to resolve a member here, so we just create
                    # a User and return that instead.
                    Discordrb::LOGGER.debug("Webhook user: #{data['author']['id']}")
                    User.new(data['author'].merge({ '_webhook' => true }), @bot)
                  elsif @channel.private?
                    # Turn the message user into a recipient - we can't use the channel recipient
                    # directly because the bot may also send messages to the channel
                    Recipient.new(bot.user(data['author']['id'].to_i), @channel, bot)
                  else
                    member = @channel.server.member(data['author']['id'].to_i)

                    if member
                      member.update_data(data['member']) if data['member']
                      member.update_global_name(data['author']['global_name']) if data['author']['global_name']
                    else
                      Discordrb::LOGGER.debug("Member with ID #{data['author']['id']} not cached (possibly left the server).")
                      member = if data['member']
                                 member_data = data['author'].merge(data['member'])
                                 Member.new(member_data, @server, bot)
                               else
                                 @bot.ensure_user(data['author'])
                               end
                    end

                    member
                  end
                end
>>>>>>> 284fc403

      @timestamp = Time.parse(data['timestamp']) if data['timestamp']
      @edited_timestamp = data['edited_timestamp'].nil? ? nil : Time.parse(data['edited_timestamp'])
      @edited = !@edited_timestamp.nil?
      @id = data['id'].to_i

      @emoji = []

      @reactions = []

      data['reactions']&.each do |element|
        @reactions << Reaction.new(element)
      end

      @mentions = []

      data['mentions']&.each do |element|
        @mentions << bot.ensure_user(element)
      end

      @role_mentions = []

      # Role mentions can only happen on public servers so make sure we only parse them there
      if @channel.text?
        data['mention_roles']&.each do |element|
          @role_mentions << @channel.server.role(element.to_i)
        end
      end

      @attachments = []
      @attachments = data['attachments'].map { |e| Attachment.new(e, self, @bot) } if data['attachments']

      @embeds = []
      @embeds = data['embeds'].map { |e| Embed.new(e, self) } if data['embeds']

      @components = []
      @components = data['components'].map { |component_data| Components.from_data(component_data, @bot) } if data['components']

      @flags = data['flags'] || 0

      @thread = data['thread'] ? @bot.ensure_channel(data['thread'], @server) : nil
    end

    # @return [Member, User] the user that sent this message. (Will be a {Member} most of the time, it should only be a
    #   {User} for old messages when the author has left the server since then)
    def author
      return @author if @author
      
      if @channel.server
        @author = @channel.server.member(@author_id)        
        Discordrb::LOGGER.debug("Member with ID #{@author_id} not cached (possibly left the server).") unless @author
      end

      @author||= @bot.user(@author_id)
    end

    alias_method :user, :author
    alias_method :writer, :author
    
    # Replies to this message with the specified content.
    # @deprecated Please use {#respond}.
    # @param content [String] The content to send. Should not be longer than 2000 characters or it will result in an error.
    # @return (see #respond)
    # @see Channel#send_message
    def reply(content)
      @channel.send_message(content)
    end

    # Responds to this message as an inline reply.
    # @param content [String] The content to send. Should not be longer than 2000 characters or it will result in an error.
    # @param tts [true, false] Whether or not this message should be sent using Discord text-to-speech.
    # @param embed [Hash, Discordrb::Webhooks::Embed, nil] The rich embed to append to this message.
    # @param attachments [Array<File>] Files that can be referenced in embeds via `attachment://file.png`
    # @param allowed_mentions [Hash, Discordrb::AllowedMentions, false, nil] Mentions that are allowed to ping on this message. `false` disables all pings
    # @param mention_user [true, false] Whether the user that is being replied to should be pinged by the reply.
    # @param components [View, Array<Hash>] Interaction components to associate with this message.
    # @param flags [Integer] Flags for this message. Currently only SUPPRESS_EMBEDS (1 << 2) and SUPPRESS_NOTIFICATIONS (1 << 12) can be set.
    # @return (see #respond)
    def reply!(content, tts: false, embed: nil, attachments: nil, allowed_mentions: {}, mention_user: false, components: nil, flags: 0)
      allowed_mentions = { parse: [] } if allowed_mentions == false
      allowed_mentions = allowed_mentions.to_hash.transform_keys(&:to_sym)
      allowed_mentions[:replied_user] = mention_user

      respond(content, tts, embed, attachments, allowed_mentions, self, components, flags)
    end

    # (see Channel#send_message)
    def respond(content, tts = false, embed = nil, attachments = nil, allowed_mentions = nil, message_reference = nil, components = nil, flags = 0)
      @channel.send_message(content, tts, embed, attachments, allowed_mentions, message_reference, components, flags)
    end

    # Edits this message to have the specified content instead.
    # You can only edit your own messages.
    # @param new_content [String] the new content the message should have.
    # @param new_embeds [Hash, Discordrb::Webhooks::Embed, Array<Hash>, Array<Discordrb::Webhooks::Embed>, nil] The new embeds the message should have. If `nil` the message will be changed to have no embeds.
    # @param new_components [View, Array<Hash>] The new components the message should have. If `nil` the message will be changed to have no components.
    # @param flags [Integer] Flags for this message. Currently only SUPPRESS_EMBEDS (1 << 2) can be edited.
    # @return [Message] the resulting message.
    def edit(new_content, new_embeds = nil, new_components = nil, flags = 0)
      new_embeds = (new_embeds.instance_of?(Array) ? new_embeds.map(&:to_hash) : [new_embeds&.to_hash]).compact
      new_components = new_components.to_a

      response = API::Channel.edit_message(@bot.token, @channel.id, @id, new_content, [], new_embeds, new_components, flags)
      Message.new(JSON.parse(response), @bot)
    end

    # Deletes this message.
    def delete(reason = nil)
      API::Channel.delete_message(@bot.token, @channel.id, @id, reason)
      nil
    end

    # Pins this message
    def pin(reason = nil)
      API::Channel.pin_message(@bot.token, @channel.id, @id, reason)
      @pinned = true
      nil
    end

    # Unpins this message
    def unpin(reason = nil)
      API::Channel.unpin_message(@bot.token, @channel.id, @id, reason)
      @pinned = false
      nil
    end

    # Crossposts a message in a news channel.
    def crosspost
      response = API::Channel.crosspost_message(@bot.token, @channel.id, @id)
      Message.new(JSON.parse(response), @bot)
    end

    # Add an {Await} for a message with the same user and channel.
    # @see Bot#add_await
    # @deprecated Will be changed to blocking behavior in v4.0. Use {#await!} instead.
    def await(key, attributes = {}, &block)
      @bot.add_await(key, Discordrb::Events::MessageEvent, { from: @author.id, in: @channel.id }.merge(attributes), &block)
    end

    # Add a blocking {Await} for a message with the same user and channel.
    # @see Bot#add_await!
    def await!(attributes = {}, &block)
      @bot.add_await!(Discordrb::Events::MessageEvent, { from: @author.id, in: @channel.id }.merge(attributes), &block)
    end

    # Add an {Await} for a reaction to be added on this message.
    # @see Bot#add_await
    # @deprecated Will be changed to blocking behavior in v4.0. Use {#await_reaction!} instead.
    def await_reaction(key, attributes = {}, &block)
      @bot.add_await(key, Discordrb::Events::ReactionAddEvent, { message: @id }.merge(attributes), &block)
    end

    # Add a blocking {Await} for a reaction to be added on this message.
    # @see Bot#add_await!
    def await_reaction!(attributes = {}, &block)
      @bot.add_await!(Discordrb::Events::ReactionAddEvent, { message: @id }.merge(attributes), &block)
    end

    # @return [true, false] whether this message was sent by the current {Bot}.
    def from_bot?
      @author&.current_bot?
    end

    # @return [true, false] whether this message has been sent over a webhook.
    def webhook?
      !@webhook_id.nil?
    end

    # @return [Array<Emoji>] the emotes that were used/mentioned in this message.
    def emoji
      return if @content.nil?
      return @emoji unless @emoji.empty?

      @emoji = @bot.parse_mentions(@content).select { |el| el.is_a? Discordrb::Emoji }
    end

    # Check if any emoji were used in this message.
    # @return [true, false] whether or not any emoji were used
    def emoji?
      emoji&.empty?
    end

    # Check if any reactions were used in this message.
    # @return [true, false] whether or not this message has reactions
    def reactions?
      !@reactions.empty?
    end

    # Returns the reactions made by the current bot or user.
    # @return [Array<Reaction>] the reactions
    def my_reactions
      @reactions.select(&:me)
    end

    # Removes embeds from the message
    # @return [Message] the resulting message.
    def suppress_embeds
      flags = @flags | (1 << 2)
      response = API::Channel.edit_message(@bot.token, @channel.id, @id, :undef, :undef, :undef, :undef, flags)
      Message.new(JSON.parse(response), @bot)
    end

    # Reacts to a message.
    # @param reaction [String, #to_reaction] the unicode emoji or {Emoji}
    def create_reaction(reaction)
      reaction = reaction.to_reaction if reaction.respond_to?(:to_reaction)
      API::Channel.create_reaction(@bot.token, @channel.id, @id, reaction)
      nil
    end

    alias_method :react, :create_reaction

    # Returns the list of users who reacted with a certain reaction.
    # @param reaction [String, #to_reaction] the unicode emoji or {Emoji}
    # @param limit [Integer] the limit of how many users to retrieve. `nil` will return all users
    # @example Get all the users that reacted with a thumbs up.
    #   thumbs_up_reactions = message.reacted_with("\u{1F44D}")
    # @return [Array<User>] the users who used this reaction
    def reacted_with(reaction, limit: 100)
      reaction = reaction.to_reaction if reaction.respond_to?(:to_reaction)
      reaction = reaction.to_s if reaction.respond_to?(:to_s)

      get_reactions = proc do |fetch_limit, after_id = nil|
        resp = API::Channel.get_reactions(@bot.token, @channel.id, @id, reaction, nil, after_id, fetch_limit)
        JSON.parse(resp).map { |d| User.new(d, @bot) }
      end

      # Can be done without pagination
      return get_reactions.call(limit) if limit && limit <= 100

      paginator = Paginator.new(limit, :down) do |last_page|
        if last_page && last_page.count < 100
          []
        else
          get_reactions.call(100, last_page&.last&.id)
        end
      end

      paginator.to_a
    end

    # Returns a hash of all reactions to a message as keys and the users that reacted to it as values.
    # @param limit [Integer] the limit of how many users to retrieve per distinct reaction emoji. `nil` will return all users
    # @example Get all the users that reacted to a message for a giveaway.
    #   giveaway_participants = message.all_reaction_users
    # @return [Hash<String => Array<User>>] A hash mapping the string representation of a
    #   reaction to an array of users.
    def all_reaction_users(limit: 100)
      all_reactions = @reactions.map { |r| { r.to_s => reacted_with(r, limit: limit) } }
      all_reactions.reduce({}, :merge)
    end

    # Deletes a reaction made by a user on this message.
    # @param user [User, String, Integer] the user or user ID who used this reaction
    # @param reaction [String, #to_reaction] the reaction to remove
    def delete_reaction(user, reaction)
      reaction = reaction.to_reaction if reaction.respond_to?(:to_reaction)
      API::Channel.delete_user_reaction(@bot.token, @channel.id, @id, reaction, user.resolve_id)
    end

    # Deletes this client's reaction on this message.
    # @param reaction [String, #to_reaction] the reaction to remove
    def delete_own_reaction(reaction)
      reaction = reaction.to_reaction if reaction.respond_to?(:to_reaction)
      API::Channel.delete_own_reaction(@bot.token, @channel.id, @id, reaction)
    end

    # Removes all reactions from this message.
    def delete_all_reactions
      API::Channel.delete_all_reactions(@bot.token, @channel.id, @id)
    end

    # The inspect method is overwritten to give more useful output
    def inspect
      "<Message content=\"#{@content}\" id=#{@id} timestamp=#{@timestamp} author=#{@author} channel=#{@channel}>"
    end

    # @return [String] a URL that a user can use to navigate to this message in the client
    def link
      "https://discord.com/channels/#{@server&.id || '@me'}/#{@channel.id}/#{@id}"
    end

    alias_method :jump_link, :link

    # Whether or not this message was sent in reply to another message
    # @return [true, false]
    def reply?
      !@referenced_message.nil?
    end

    # Whether or not this message was of type "CHAT_INPUT_COMMAND"
    # @return [true, false]
    def chat_input_command?
      @type == 20
    end

    # @return [Message, nil] the Message this Message was sent in reply to.
    def referenced_message
      return @referenced_message if @referenced_message
      return nil unless @message_reference

      referenced_channel = @bot.channel(@message_reference['channel_id'])
      @referenced_message = referenced_channel.message(@message_reference['message_id'])
    end

    # @return [Array<Components::Button>]
    def buttons
      results = @components.collect do |component|
        case component
        when Components::Button
          component
        when Components::ActionRow
          component.buttons
        end
      end

      results.flatten.compact
    end

    # to_message -> self or message
    # @return [Discordrb::Message]
    def to_message
      self
    end

    alias_method :message, :to_message
  end
end<|MERGE_RESOLUTION|>--- conflicted
+++ resolved
@@ -89,22 +89,6 @@
 
       @server = @channel.server
 
-<<<<<<< HEAD
-      if data['author']
-        if data['author']['discriminator'] == ZERO_DISCRIM
-          # This is a webhook user! It would be pointless to try to resolve a member here, so we just create
-          # a User and return that instead.
-          Discordrb::LOGGER.debug("Webhook user: #{data['author']['id']}")
-          @author = User.new(data['author'], @bot)
-        elsif @channel.private?
-          # Turn the message user into a recipient - we can't use the channel recipient
-          # directly because the bot may also send messages to the channel
-          @author = Recipient.new(bot.user(data['author']['id'].to_i), @channel, bot)
-        else
-          @author_id = data['author']['id'].to_i
-        end
-      end
-=======
       @webhook_id = data['webhook_id']&.to_i
 
       @author = if data['author']
@@ -136,7 +120,6 @@
                     member
                   end
                 end
->>>>>>> 284fc403
 
       @timestamp = Time.parse(data['timestamp']) if data['timestamp']
       @edited_timestamp = data['edited_timestamp'].nil? ? nil : Time.parse(data['edited_timestamp'])
