--- conflicted
+++ resolved
@@ -130,9 +130,6 @@
       Discordrb::API::Interaction.create_interaction_response(@token, @id, CALLBACK_TYPES[:deferred_update])
     end
 
-<<<<<<< HEAD
-    # For components, edit the message the component was attached to.
-=======
     # Create a modal as a response.
     # @param title [String] The title of the modal being shown.
     # @param custom_id [String] The custom_id used to identify the modal and store data.
@@ -150,8 +147,7 @@
       nil
     end
 
-    # Respond to the creation of this interaction. An interaction must be responded to or deferred,
->>>>>>> 1cd5603d
+    # For components, edit the message the component was attached to.    
     # The response may be modified with {Interaction#edit_response} or deleted with {Interaction#delete_response}.
     # Further messages can be sent with {Interaction#send_message}.
     # @param content [String] The content of the message.
