# frozen_string_literal: true

require 'discordrb/webhooks'

module Discordrb
  # Base class for interaction objects.
  class Interaction
    include IDObject

    # Interaction types.
    # @see https://discord.com/developers/docs/interactions/slash-commands#interaction-interactiontype
    TYPES = {
      ping: 1,
      command: 2,
      component: 3,
      autocomplete: 4,
      modal_submit: 5
    }.freeze

    # Interaction response types.
    # @see https://discord.com/developers/docs/interactions/slash-commands#interaction-response-interactioncallbacktype
    CALLBACK_TYPES = {
      pong: 1,
      channel_message: 4,
      deferred_message: 5,
      deferred_update: 6,
      update_message: 7,
      autocomplete: 8,
      modal: 9
    }.freeze

    # @return [User, Member] The user that initiated the interaction.
    attr_reader :user

    # @return [Integer, nil] The ID of the server this interaction originates from.
    attr_reader :server_id

    # @return [Integer] The ID of the channel this interaction originates from.
    attr_reader :channel_id

    # @return [Channel] The channel where this interaction originates from.
    attr_reader :channel

    # @return [Integer] The ID of the application associated with this interaction.
    attr_reader :application_id

    # @return [String] The interaction token.
    attr_reader :token

    # @!visibility private
    # @return [Integer] Currently pointless
    attr_reader :version

    # @return [Integer] The type of this interaction.
    # @see TYPES
    attr_reader :type

    # @return [Hash] The interaction data.
    attr_reader :data

<<<<<<< HEAD
    # @return [Array<Component>] The modal components associated with this interaction.
=======
    # @return [Array<ActionRow>] The modal components associated with this interaction.
>>>>>>> b48f0ba8
    attr_reader :components

    # @return [Permissions] The permissions the application has where this interaction originates from.
    attr_reader :application_permissions

    # @return [String] The selected language of the user that initiated this interaction.
    attr_reader :user_locale

    # @return [String, nil] The selected language of the server this interaction originates from.
    attr_reader :server_locale

    # @return [Integer] The context of where this interaction was initiated from.
    attr_reader :context

    # @return [Integer] The maximum number of bytes an attachment can have when responding to this interaction.
    attr_reader :max_attachment_size

    # @return [Array<Symbol>] the features of the server where the interaction was initiated from.
    attr_reader :server_features

    # @!visibility private
    def initialize(data, bot)
      @bot = bot

      @id = data['id'].to_i
      @application_id = data['application_id'].to_i
      @type = data['type']
      @message = data['message']
      @data = data['data']
      @server_id = data['guild_id']&.to_i
      @channel_id = data['channel_id']&.to_i
      @channel = bot.ensure_channel(data['channel']) if data['channel']
      @user = if data['member']
                data['member']['guild_id'] = @server_id
                Discordrb::Member.new(data['member'], bot.servers[@server_id], bot)
              else
                bot.ensure_user(data['user'])
              end
      @token = data['token']
      @version = data['version']
      @components = @data['components']&.map { |component| Components.from_data(component, @bot) }&.compact || []
      @application_permissions = Permissions.new(data['app_permissions']) if data['app_permissions']
      @user_locale = data['locale']
      @server_locale = data['guild_locale']
      @context = data['context']
      @max_attachment_size = data['attachment_size_limit']
      @integration_owners = data['authorizing_integration_owners']&.to_h { |key, value| [key.to_i, value.to_i] }
      @server_features = data['guild'] ? data['guild']['features']&.map { |feature| feature.downcase.to_sym } : []
    end

    # Respond to the creation of this interaction. An interaction must be responded to or deferred,
    # The response may be modified with {Interaction#edit_response} or deleted with {Interaction#delete_response}.
    # Further messages can be sent with {Interaction#send_message}.
    # @param content [String] The content of the message.
    # @param tts [true, false]
    # @param embeds [Array<Hash, Webhooks::Embed>] The embeds for the message.
    # @param allowed_mentions [Hash, AllowedMentions] Mentions that can ping on this message.
    # @param flags [Integer] Message flags.
    # @param ephemeral [true, false] Whether this message should only be visible to the interaction initiator.
    # @param wait [true, false] Whether this method should return a Message object of the interaction response.
    # @param components [Array<#to_h>] An array of components.
    # @param attachments [Array<File>] Files that can be referenced in embeds and components via `attachment://file.png`.
    # @param has_components [true, false] Whether this message includes any V2 components. Enabling this disables content and embeds.
    # @yieldparam builder [Webhooks::Builder] An optional message builder. Arguments passed to the method overwrite builder data.
    # @yieldparam view [Webhooks::View] A builder for creating interaction components.
    def respond(content: nil, tts: nil, embeds: nil, allowed_mentions: nil, flags: 0, ephemeral: nil, wait: false, components: nil, attachments: nil, has_components: false)
      flags |= 1 << 6 if ephemeral
      flags |= (1 << 15) if has_components

      builder = Discordrb::Webhooks::Builder.new
      view = Discordrb::Webhooks::View.new

      # Set builder defaults from parameters
      prepare_builder(builder, content, embeds, allowed_mentions)
      yield(builder, view) if block_given?

      components ||= view
      data = builder.to_json_hash

      Discordrb::API::Interaction.create_interaction_response(@token, @id, CALLBACK_TYPES[:channel_message], data[:content], tts, data[:embeds], data[:allowed_mentions], flags, components.to_a, attachments)

      return unless wait

      response = Discordrb::API::Interaction.get_original_interaction_response(@token, @application_id)
      Interactions::Message.new(JSON.parse(response), @bot, @interaction)
    end

    # Defer an interaction, setting a temporary response that can be later overriden by {Interaction#send_message}.
    # This method is used when you want to use a single message for your response but require additional processing time, or to simply ack
    # an interaction so an error is not displayed.
    # @param flags [Integer] Message flags.
    # @param ephemeral [true, false] Whether this message should only be visible to the interaction initiator.
    def defer(flags: 0, ephemeral: true)
      flags |= 1 << 6 if ephemeral

      Discordrb::API::Interaction.create_interaction_response(@token, @id, CALLBACK_TYPES[:deferred_message], nil, nil, nil, nil, flags)
      nil
    end

    # Defer an update to an interaction. This is can only currently used by Button interactions.
    def defer_update
      Discordrb::API::Interaction.create_interaction_response(@token, @id, CALLBACK_TYPES[:deferred_update])
    end

    # Create a modal as a response.
    # @param title [String] The title of the modal being shown.
    # @param custom_id [String] The custom_id used to identify the modal and store data.
    # @param components [Array<Component, Hash>, nil] An array of components. These can be defined through the block as well.
    # @yieldparam [Discordrb::Webhooks::Modal] A builder for the modal's components.
    def show_modal(title:, custom_id:, components: nil)
      if block_given?
        modal_builder = Discordrb::Webhooks::Modal.new
        yield modal_builder

        components = modal_builder.to_a
      end

      Discordrb::API::Interaction.create_interaction_modal_response(@token, @id, custom_id, title, components.to_a) unless type == Interaction::TYPES[:modal_submit]
      nil
    end

    # Respond to the creation of this interaction. An interaction must be responded to or deferred,
    # The response may be modified with {Interaction#edit_response} or deleted with {Interaction#delete_response}.
    # Further messages can be sent with {Interaction#send_message}.
    # @param content [String] The content of the message.
    # @param tts [true, false]
    # @param embeds [Array<Hash, Webhooks::Embed>] The embeds for the message.
    # @param allowed_mentions [Hash, AllowedMentions] Mentions that can ping on this message.
    # @param flags [Integer] Message flags.
    # @param ephemeral [true, false] Whether this message should only be visible to the interaction initiator.
    # @param wait [true, false] Whether this method should return a Message object of the interaction response.
    # @param components [Array<#to_h>] An array of components.
    # @param attachments [Array<File>] Files that can be referenced in embeds and components via `attachment://file.png`.
    # @param has_components [true, false] Whether this message includes any V2 components. Enabling this disables content and embeds.
    # @yieldparam builder [Webhooks::Builder] An optional message builder. Arguments passed to the method overwrite builder data.
    # @yieldparam view [Webhooks::View] A builder for creating interaction components.
    def update_message(content: nil, tts: nil, embeds: nil, allowed_mentions: nil, flags: 0, ephemeral: nil, wait: false, components: nil, attachments: nil, has_components: false)
      flags |= 1 << 6 if ephemeral
      flags |= (1 << 15) if has_components

      builder = Discordrb::Webhooks::Builder.new
      view = Discordrb::Webhooks::View.new

      prepare_builder(builder, content, embeds, allowed_mentions)
      yield(builder, view) if block_given?

      components ||= view
      data = builder.to_json_hash

      Discordrb::API::Interaction.create_interaction_response(@token, @id, CALLBACK_TYPES[:update_message], data[:content], tts, data[:embeds], data[:allowed_mentions], flags, components.to_a, attachments)

      return unless wait

      response = Discordrb::API::Interaction.get_original_interaction_response(@token, @application_id)
      Interactions::Message.new(JSON.parse(response), @bot, @interaction)
    end

    # Edit the original response to this interaction.
    # @param content [String] The content of the message.
    # @param embeds [Array<Hash, Webhooks::Embed>] The embeds for the message.
    # @param allowed_mentions [Hash, AllowedMentions] Mentions that can ping on this message.
    # @param flags [Integer] Message flags.
    # @param components [Array<#to_h>] An array of components.
    # @param attachments [Array<File>] Files that can be referenced in embeds and components via `attachment://file.png`.
    # @param has_components [true, false] Whether this message includes any V2 components. Enabling this disables content and embeds.
    # @return [InteractionMessage] The updated response message.
    # @yieldparam builder [Webhooks::Builder] An optional message builder. Arguments passed to the method overwrite builder data.
    def edit_response(content: nil, embeds: nil, allowed_mentions: nil, flags: 0, components: nil, attachments: nil, has_components: false)
      flags |= (1 << 15) if has_components

      builder = Discordrb::Webhooks::Builder.new
      view = Discordrb::Webhooks::View.new

      prepare_builder(builder, content, embeds, allowed_mentions)
      yield(builder, view) if block_given?

      components ||= view
      data = builder.to_json_hash
      resp = Discordrb::API::Interaction.edit_original_interaction_response(@token, @application_id, data[:content], data[:embeds], data[:allowed_mentions], components.to_a, attachments, flags)

      Interactions::Message.new(JSON.parse(resp), @bot, @interaction)
    end

    # Delete the original interaction response.
    def delete_response
      Discordrb::API::Interaction.delete_original_interaction_response(@token, @application_id)
    end

    # @param content [String] The content of the message.
    # @param tts [true, false]
    # @param embeds [Array<Hash, Webhooks::Embed>] The embeds for the message.
    # @param allowed_mentions [Hash, AllowedMentions] Mentions that can ping on this message.
    # @param flags [Integer] Message flags.
    # @param ephemeral [true, false] Whether this message should only be visible to the interaction initiator.
    # @param attachments [Array<File>] Files that can be referenced in embeds and components via `attachment://file.png`.
    # @param has_components [true, false] Whether this message includes any V2 components. Enabling this disables content and embeds.
    # @yieldparam builder [Webhooks::Builder] An optional message builder. Arguments passed to the method overwrite builder data.
    def send_message(content: nil, embeds: nil, tts: false, allowed_mentions: nil, flags: 0, ephemeral: false, components: nil, attachments: nil, has_components: false)
      flags |= 64 if ephemeral
      flags |= (1 << 15) if has_components

      builder = Discordrb::Webhooks::Builder.new
      view = Discordrb::Webhooks::View.new

      prepare_builder(builder, content, embeds, allowed_mentions)
      yield builder, view if block_given?

      components ||= view
      data = builder.to_json_hash

      resp = Discordrb::API::Webhook.token_execute_webhook(
        @token, @application_id, true, data[:content], nil, nil, tts, nil, data[:embeds], data[:allowed_mentions], flags, components.to_a, attachments
      )
      Interactions::Message.new(JSON.parse(resp), @bot, @interaction)
    end

    # @param message [String, Integer, InteractionMessage, Message] The message created by this interaction to be edited.
    # @param content [String] The message content.
    # @param embeds [Array<Hash, Webhooks::Embed>] The embeds for the message.
    # @param allowed_mentions [Hash, AllowedMentions] Mentions that can ping on this message.
    # @param attachments [Array<File>] Files that can be referenced in embeds via `attachment://file.png`.
    # @param flags [Integer] Message flags.
    # @param has_components [true, false] Whether this message includes any V2 components. Enabling this disables content and embeds.
    # @yieldparam builder [Webhooks::Builder] An optional message builder. Arguments passed to the method overwrite builder data.
    def edit_message(message, content: nil, embeds: nil, allowed_mentions: nil, components: nil, attachments: nil, flags: 0, has_components: false)
      builder = Discordrb::Webhooks::Builder.new
      view = Discordrb::Webhooks::View.new

      flags |= (1 << 15) if has_components

      prepare_builder(builder, content, embeds, allowed_mentions)
      yield builder, view if block_given?

      components ||= view
      data = builder.to_json_hash

      resp = Discordrb::API::Webhook.token_edit_message(
        @token, @application_id, message.resolve_id, data[:content], data[:embeds], data[:allowed_mentions], components.to_a, attachments, flags
      )
      Interactions::Message.new(JSON.parse(resp), @bot, @interaction)
    end

    # @param message [Integer, String, InteractionMessage, Message] The message created by this interaction to be deleted.
    def delete_message(message)
      Discordrb::API::Webhook.token_delete_message(@token, @application_id, message.resolve_id)
      nil
    end

    # Show autocomplete choices as a response.
    # @param choices [Array<Hash>, Hash] Array of autocomplete choices to show the user.
    def show_autocomplete_choices(choices)
      choices = choices.map { |name, value| { name: name, value: value } } unless choices.is_a?(Array)
      Discordrb::API::Interaction.create_interaction_response(@token, @id, CALLBACK_TYPES[:autocomplete], nil, nil, nil, nil, nil, nil, nil, choices)
      nil
    end

    # @return [Server, nil] This will be nil for interactions that occur in DM channels or servers where the bot
    #   does not have the `bot` scope.
    def server
      @bot.server(@server_id)
    end

<<<<<<< HEAD
    # @return [Channel, nil]
    # @raise [Errors::NoPermission] When the bot is not in the server associated with this interaction.
    def channel
      @bot.channel(@channel_id)
    end

    # @return [Button, nil] Returns the button that triggered this interaction if applicable, otherwise nil.
=======
    # @return [Hash, nil] Returns the button that triggered this interaction if applicable, otherwise nil
>>>>>>> b48f0ba8
    def button
      @type == TYPES[:component] ? get_component(@data['custom_id']) : nil
    end

    # @return [Array<TextInput>] The text input components associated with this interaction.
    def text_inputs
      @components&.select do |component|
        component.is_a?(Components::TextInput) || (component.is_a?(Components::Label) && component.text_input?)
      end
    end

    # Get a component by its custom ID.
    # @param custom_id [String] the custom ID of the component to find.
    # @return [TextInput, Button, SelectMenu, nil] The component associated with the custom ID, or `nil` if it can't be found.
    def get_component(custom_id)
      message_level = @message.instance_of?(Hash) ? Message.new(@message, @bot) : @message
      message_level = flatten_components(message_level&.components || [])

      components = flatten_components(@components).concat(message_level)
      components.find { |component| component.respond_to?(:custom_id) ? component.custom_id == custom_id : false }
    end

    # @return [true, false] whether the application was installed by the user who initiated this interaction.
    def user_integration?
      @integration_owners[1] == @user_id
    end

    # @return [true, false] whether the application was installed by the server where this interaction originates from.
    def server_integration?
      @server_id ? @integration_owners[0] == @server_id : false
    end

    private

    # Set builder defaults from parameters
    # @param builder [Discordrb::Webhooks::Builder]
    # @param content [String, nil]
    # @param embeds [Array<Hash, Discordrb::Webhooks::Embed>, nil]
    # @param allowed_mentions [AllowedMentions, Hash, nil]
    def prepare_builder(builder, content, embeds, allowed_mentions)
      builder.content = content
      builder.allowed_mentions = allowed_mentions
      embeds&.each { |embed| builder << embed }
    end

    # @!visibility private
    def flatten_components(components)
      components = components.flat_map do |component|
        case component
        when Components::ActionRow
          component.components
        when Components::Label
          component.component
        when Components::Section
          component.button
        when Components::Container
          flatten_components(component.components)
        when Components::SelectMenu, Components::TextInput, Components::Button
          component
        end
      end

      components.compact
    end
  end

  # An ApplicationCommand for slash commands.
  class ApplicationCommand
    # Command types. `chat_input` is a command that appears in the text input field. `user` and `message` types appear as context menus
    # for the respective resource.
    TYPES = {
      chat_input: 1,
      user: 2,
      message: 3
    }.freeze

    # @return [Integer]
    attr_reader :application_id

    # @return [Integer, nil]
    attr_reader :server_id

    # @return [String]
    attr_reader :name

    # @return [String]
    attr_reader :description

    # @return [true, false]
    attr_reader :default_permission

    # @return [Hash]
    attr_reader :options

    # @return [Integer]
    attr_reader :id

    # @return [true, false]
    attr_reader :nsfw

    # @!visibility private
    def initialize(data, bot, server_id = nil)
      @bot = bot
      @id = data['id'].to_i
      @application_id = data['application_id'].to_i
      @server_id = server_id&.to_i

      @name = data['name']
      @description = data['description']
      @default_permission = data['default_permission']
      @options = data['options']
      @nsfw = data['nsfw'] || false
    end

    # @param subcommand [String, nil] The subcommand to mention.
    # @param subcommand_group [String, nil] The subcommand group to mention.
    # @return [String] the layout to mention it in a message
    def mention(subcommand_group: nil, subcommand: nil)
      if subcommand_group && subcommand
        "</#{name} #{subcommand_group} #{subcommand}:#{id}>"
      elsif subcommand_group
        "</#{name} #{subcommand_group}:#{id}>"
      elsif subcommand
        "</#{name} #{subcommand}:#{id}>"
      else
        "</#{name}:#{id}>"
      end
    end

    alias_method :to_s, :mention

    # @param name [String] The name to use for this command.
    # @param description [String] The description of this command.
    # @param default_permission [true, false] Whether this command is available with default permissions.
    # @param nsfw [true, false] Whether this command should be marked as age-restricted.
    # @yieldparam (see Bot#edit_application_command)
    # @return (see Bot#edit_application_command)
    def edit(name: nil, description: nil, default_permission: nil, nsfw: nil, &block)
      @bot.edit_application_command(@id, server_id: @server_id, name: name, description: description, default_permission: default_permission, nsfw: nsfw, &block)
    end

    # Delete this application command.
    # @return (see Bot#delete_application_command)
    def delete
      @bot.delete_application_command(@id, server_id: @server_id)
    end

    # Get the permission configuration for the this application command on a specific server.
    # @param server_id [Integer, String, nil] The ID of the server to fetch command permissions for.
    # @return [Array<Permission>] the permissions for this application command in the given server.
    def permissions(server_id: nil)
      raise ArgumentError, 'A server ID must be provided for global application commands' if @server_id.nil? && server_id.nil?

      response = JSON.parse(API::Application.get_application_command_permissions(@bot.token, @bot.profile.id, @server_id || server_id&.resolve_id, @id))
      response['permissions'].map { |permission| Permission.new(permission, response, @bot) }
    rescue Discordrb::Errors::UnknownError
      # If there aren't any explicit overwrites configured for the command, the response is a 400.
      []
    end

    # An application command permission for a channel, member, or a role.
    class Permission
      # Map of permission types.
      TYPES = {
        role: 1,
        member: 2,
        channel: 3
      }.freeze

      # @return [Integer] the type of this permission.
      # @see TYPES
      attr_reader :type

      # @return [Integer] the ID of the thing this permission is for.
      attr_reader :target_id

      # @return [Integer] the ID of the server this permission is for.
      attr_reader :server_id

      # @!visibility private
      def initialize(data, command, bot)
        @bot = bot
        @type = data['type']
        @target_id = data['id'].to_i
        @overwrite = data['permission']
        @command_id = command['id'].to_i
        @server_id = command['guild_id'].to_i
        @application_id = command['application_id'].to_i
      end

      # Whether this permission has been allowed, e.g has a green check in the UI.
      # @return [true, false]
      def allowed?
        @overwrite == true
      end

      # Whether this permission has been denied, e.g has a red check in the UI.
      # @return [true, false]
      def denied?
        @overwrite == false
      end

      # Whether this permission is applied to the everyone role in the server.
      # @return [true, false]
      def everyone?
        @target_id == @server_id
      end

      # Whether this permission is the default for all commands that don't
      #  contain explicit permission oerwrites.
      # @return [true, false]
      def default?
        @command_id == @application_id
      end

      # Whether this permission is applied to every channel in the server.
      # @return [true, false]
      def all_channels?
        @target_id == (@server_id - 1)
      end

      # Get the user, role, or channel(s) that this permission targets.
      # @return [Array<Channel>, Role, Member]
      def target
        case @type
        when TYPES[:role]
          @bot.server(@server_id).role(@target_id)
        when TYPES[:member]
          @bot.server(@server_id).member(@target_id)
        when TYPES[:channel]
          all_channels ? @bot.server(@server_id).channels : [@bot.channel(@target_id)]
        end
      end

      alias_method :targets, :target

      # @!method role?
      #   @return [true, false] whether this permission is for a role.
      # @!method member?
      #   @return [true, false] whether this permission is for a member.
      # @!method channel?
      #   @return [true, false] whether this permission is for a channel.
      TYPES.each do |name, value|
        define_method("#{name}?") do
          @type == value
        end
      end
    end
  end

  # Objects specific to Interactions.
  module Interactions
    # A builder for defining slash commands options.
    class OptionBuilder
      # @!visibility private
      TYPES = {
        subcommand: 1,
        subcommand_group: 2,
        string: 3,
        integer: 4,
        boolean: 5,
        user: 6,
        channel: 7,
        role: 8,
        mentionable: 9,
        number: 10,
        attachment: 11
      }.freeze

      # Channel types that can be provided to #channel
      CHANNEL_TYPES = {
        text: 0,
        dm: 1,
        voice: 2,
        group_dm: 3,
        category: 4,
        news: 5,
        store: 6,
        news_thread: 10,
        public_thread: 11,
        private_thread: 12,
        stage: 13
      }.freeze

      # @return [Array<Hash>]
      attr_reader :options

      # @!visibility private
      def initialize
        @options = []
      end

      # @param name [String, Symbol] The name of the subcommand.
      # @param description [String] A description of the subcommand.
      # @yieldparam [OptionBuilder]
      # @return (see #option)
      # @example
      #   bot.register_application_command(:test, 'Test command') do |cmd|
      #     cmd.subcommand(:echo) do |sub|
      #       sub.string('message', 'What to echo back', required: true)
      #     end
      #   end
      def subcommand(name, description)
        builder = OptionBuilder.new
        yield builder if block_given?

        option(TYPES[:subcommand], name, description, options: builder.to_a)
      end

      # @param name [String, Symbol] The name of the subcommand group.
      # @param description [String] A description of the subcommand group.
      # @yieldparam [OptionBuilder]
      # @return (see #option)
      # @example
      #   bot.register_application_command(:test, 'Test command') do |cmd|
      #     cmd.subcommand_group(:fun) do |group|
      #       group.subcommand(:8ball) do |sub|
      #         sub.string(:question, 'What do you ask the mighty 8ball?')
      #       end
      #     end
      #   end
      def subcommand_group(name, description)
        builder = OptionBuilder.new
        yield builder

        option(TYPES[:subcommand_group], name, description, options: builder.to_a)
      end

      # @param name [String, Symbol] The name of the argument.
      # @param description [String] A description of the argument.
      # @param required [true, false] Whether this option must be provided.
      # @param min_length [Integer] A minimum length for option value.
      # @param max_length [Integer] A maximum length for option value.
      # @param choices [Hash, nil] Available choices, mapped as `Name => Value`.
      # @param autocomplete [true, false] Whether this option can dynamically show choices.
      # @return (see #option)
      def string(name, description, required: nil, min_length: nil, max_length: nil, choices: nil, autocomplete: nil)
        option(TYPES[:string], name, description,
               required: required, min_length: min_length, max_length: max_length, choices: choices, autocomplete: autocomplete)
      end

      # @param name [String, Symbol] The name of the argument.
      # @param description [String] A description of the argument.
      # @param required [true, false] Whether this option must be provided.
      # @param min_value [Integer] A minimum value for option.
      # @param max_value [Integer] A maximum value for option.
      # @param choices [Hash, nil] Available choices, mapped as `Name => Value`.
      # @param autocomplete [true, false] Whether this option can dynamically show choices.
      # @return (see #option)
      def integer(name, description, required: nil, min_value: nil, max_value: nil, choices: nil, autocomplete: nil)
        option(TYPES[:integer], name, description,
               required: required, min_value: min_value, max_value: max_value, choices: choices, autocomplete: autocomplete)
      end

      # @param name [String, Symbol] The name of the argument.
      # @param description [String] A description of the argument.
      # @param required [true, false] Whether this option must be provided.
      # @return (see #option)
      def boolean(name, description, required: nil)
        option(TYPES[:boolean], name, description, required: required)
      end

      # @param name [String, Symbol] The name of the argument.
      # @param description [String] A description of the argument.
      # @param required [true, false] Whether this option must be provided.
      # @return (see #option)
      def user(name, description, required: nil)
        option(TYPES[:user], name, description, required: required)
      end

      # @param name [String, Symbol] The name of the argument.
      # @param description [String] A description of the argument.
      # @param required [true, false] Whether this option must be provided.
      # @param types [Array<Symbol, Integer>] See {CHANNEL_TYPES}
      # @return (see #option)
      def channel(name, description, required: nil, types: nil)
        types = types&.collect { |type| type.is_a?(Numeric) ? type : CHANNEL_TYPES[type] }
        option(TYPES[:channel], name, description, required: required, channel_types: types)
      end

      # @param name [String, Symbol] The name of the argument.
      # @param description [String] A description of the argument.
      # @param required [true, false] Whether this option must be provided.
      # @return (see #option)
      def role(name, description, required: nil)
        option(TYPES[:role], name, description, required: required)
      end

      # @param name [String, Symbol] The name of the argument.
      # @param description [String] A description of the argument.
      # @param required [true, false] Whether this option must be provided.
      # @return (see #option)
      def mentionable(name, description, required: nil)
        option(TYPES[:mentionable], name, description, required: required)
      end

      # @param name [String, Symbol] The name of the argument.
      # @param description [String] A description of the argument.
      # @param required [true, false] Whether this option must be provided.
      # @param min_value [Float] A minimum value for option.
      # @param max_value [Float] A maximum value for option.
      # @param autocomplete [true, false] Whether this option can dynamically show choices.
      # @return (see #option)
      def number(name, description, required: nil, min_value: nil, max_value: nil, choices: nil, autocomplete: nil)
        option(TYPES[:number], name, description,
               required: required, min_value: min_value, max_value: max_value, choices: choices, autocomplete: autocomplete)
      end

      # @param name [String, Symbol] The name of the argument.
      # @param description [String] A description of the argument.
      # @param required [true, false] Whether this option must be provided.
      # @return (see #option)
      def attachment(name, description, required: nil)
        option(TYPES[:attachment], name, description, required: required)
      end

      # @!visibility private
      # @param type [Integer] The argument type.
      # @param name [String, Symbol] The name of the argument.
      # @param description [String] A description of the argument.
      # @param required [true, false] Whether this option must be provided.
      # @param min_value [Integer, Float] A minimum value for integer and number options.
      # @param max_value [Integer, Float] A maximum value for integer and number options.
      # @param min_length [Integer] A minimum length for string option value.
      # @param max_length [Integer] A maximum length for string option value.
      # @param channel_types [Array<Integer>] Channel types that can be provides for channel options.
      # @param autocomplete [true, false] Whether this option can dynamically show options.
      # @return Hash
      def option(type, name, description, required: nil, choices: nil, options: nil, min_value: nil, max_value: nil,
                 min_length: nil, max_length: nil, channel_types: nil, autocomplete: nil)
        opt = { type: type, name: name, description: description }
        choices = choices.map { |option_name, value| { name: option_name, value: value } } if choices

        opt.merge!({ required: required, choices: choices, options: options, min_value: min_value,
                     max_value: max_value, min_length: min_length, max_length: max_length,
                     channel_types: channel_types, autocomplete: autocomplete }.compact)

        @options << opt
        opt
      end

      # @return [Array<Hash>]
      def to_a
        @options
      end
    end

    # Builder for creating server application command permissions.
    # @deprecated This system is being replaced in the near future.
    class PermissionBuilder
      # Role permission type
      ROLE = 1
      # User permission type
      USER = 2

      # @!visibility hidden
      def initialize
        @permissions = []
      end

      # Allow a role to use this command.
      # @param role_id [Integer]
      # @return [PermissionBuilder]
      def allow_role(role_id)
        create_entry(role_id, ROLE, true)
      end

      # Deny a role usage of this command.
      # @param role_id [Integer]
      # @return [PermissionBuilder]
      def deny_role(role_id)
        create_entry(role_id, ROLE, false)
      end

      # Allow a user to use this command.
      # @param user_id [Integer]
      # @return [PermissionBuilder]
      def allow_user(user_id)
        create_entry(user_id, USER, true)
      end

      # Deny a user usage of this command.
      # @param user_id [Integer]
      # @return [PermissionBuilder]
      def deny_user(user_id)
        create_entry(user_id, USER, false)
      end

      # Allow an entity to use this command.
      # @param object [Role, User, Member]
      # @return [PermissionBuilder]
      # @raise [ArgumentError]
      def allow(object)
        case object
        when Discordrb::User, Discordrb::Member
          create_entry(object.id, USER, true)
        when Discordrb::Role
          create_entry(object.id, ROLE, true)
        else
          raise ArgumentError, "Unable to create permission for unknown type: #{object.class}"
        end
      end

      # Deny an entity usage of this command.
      # @param object [Role, User, Member]
      # @return [PermissionBuilder]
      # @raise [ArgumentError]
      def deny(object)
        case object
        when Discordrb::User, Discordrb::Member
          create_entry(object.id, USER, false)
        when Discordrb::Role
          create_entry(object.id, ROLE, false)
        else
          raise ArgumentError, "Unable to create permission for unknown type: #{object.class}"
        end
      end

      # @!visibility private
      # @return [Array<Hash>]
      def to_a
        @permissions
      end

      private

      def create_entry(id, type, permission)
        @permissions << { id: id, type: type, permission: permission }
        self
      end
    end

    # A message partial for interactions.
    class Message
      include IDObject

      # @return [Interaction] The interaction that created this message.
      attr_reader :interaction

      # @return [String, nil] The content of the message.
      attr_reader :content

      # @return [true, false] Whether this message is pinned in the channel it belongs to.
      attr_reader :pinned

      # @return [true, false]
      attr_reader :tts

      # @return [Time]
      attr_reader :timestamp

      # @return [Time, nil]
      attr_reader :edited_timestamp

      # @return [true, false]
      attr_reader :edited

      # @return [Integer]
      attr_reader :id

      # @return [User] The user of the application.
      attr_reader :author

      # @return [Attachment]
      attr_reader :attachments

      # @return [Array<Embed>]
      attr_reader :embeds

      # @return [Array<User>]
      attr_reader :mentions

      # @return [Integer]
      attr_reader :flags

      # @return [Integer]
      attr_reader :channel_id

      # @return [Hash, nil]
      attr_reader :message_reference

      # @return [Array<Component>]
      attr_reader :components

      # @!visibility private
      def initialize(data, bot, interaction)
        @data = data
        @bot = bot
        @interaction = interaction
        @content = data['content']
        @channel_id = data['channel_id'].to_i
        @pinned = data['pinned']
        @tts = data['tts']

        @message_reference = data['message_reference']

        @server_id = data['guild_id']&.to_i

        @timestamp = Time.parse(data['timestamp']) if data['timestamp']
        @edited_timestamp = data['edited_timestamp'].nil? ? nil : Time.parse(data['edited_timestamp'])
        @edited = !@edited_timestamp.nil?

        @id = data['id'].to_i

        @author = bot.ensure_user(data['author'] || data['member']['user'])

        @attachments = []
        @attachments = data['attachments'].map { |e| Attachment.new(e, self, @bot) } if data['attachments']

        @embeds = []
        @embeds = data['embeds'].map { |e| Embed.new(e, self) } if data['embeds']

        @mentions = []

        data['mentions']&.each do |element|
          @mentions << bot.ensure_user(element)
        end

        @mention_roles = data['mention_roles']
        @mention_everyone = data['mention_everyone']
        @flags = data['flags']
        @pinned = data['pinned']
        @components = data['components'].map { |component_data| Components.from_data(component_data, @bot) } if data['components']
      end

      # @return [Member, nil] This will return nil if the bot does not have access to the
      #   server the interaction originated in.
      def member
        server&.member(@user.id)
      end

      # @return [Server, nil] This will return nil if the bot does not have access to the
      #   server the interaction originated in.
      def server
        @bot.server(@server_id)
      end

      # @return [Channel] The channel the interaction originates from.
      # @raise [Errors::NoPermission] When the bot is not in the server associated with this interaction.
      def channel
        @bot.channel(@channel_id)
      end

      # Respond to this message.
      # @param (see Interaction#send_message)
      # @yieldparam (see Interaction#send_message)
      def respond(content: nil, embeds: nil, allowed_mentions: nil, flags: 0, ephemeral: true, components: nil, attachments: nil, &block)
        @interaction.send_message(content: content, embeds: embeds, allowed_mentions: allowed_mentions, flags: flags, ephemeral: ephemeral, components: components, attachments: attachments, &block)
      end

      # Delete this message.
      def delete
        @interaction.delete_message(@id)
      end

      # Edit this message's data.
      # @param content (see Interaction#send_message)
      # @param embeds (see Interaction#send_message)
      # @param allowed_mentions (see Interaction#send_message)
      # @yieldparam (see Interaction#send_message)
      def edit(content: nil, embeds: nil, allowed_mentions: nil, components: nil, attachments: nil, &block)
        @interaction.edit_message(@id, content: content, embeds: embeds, allowed_mentions: allowed_mentions, components: components, attachments: attachments, &block)
      end

      # @return [Discordrb::Message]
      def to_message
        Discordrb::Message.new(@data, @bot)
      end

      alias_method :message, :to_message

      # @!visibility private
      def inspect
        "<Interaction::Message content=#{@content.inspect} embeds=#{@embeds.inspect} channel_id=#{@channel_id} server_id=#{@server_id} author=#{@author.inspect}>"
      end
    end
  end
end<|MERGE_RESOLUTION|>--- conflicted
+++ resolved
@@ -58,11 +58,7 @@
     # @return [Hash] The interaction data.
     attr_reader :data
 
-<<<<<<< HEAD
-    # @return [Array<Component>] The modal components associated with this interaction.
-=======
     # @return [Array<ActionRow>] The modal components associated with this interaction.
->>>>>>> b48f0ba8
     attr_reader :components
 
     # @return [Permissions] The permissions the application has where this interaction originates from.
@@ -80,7 +76,7 @@
     # @return [Integer] The maximum number of bytes an attachment can have when responding to this interaction.
     attr_reader :max_attachment_size
 
-    # @return [Array<Symbol>] the features of the server where the interaction was initiated from.
+    # @return [Array<Symbol>] The features of the server where this interaction was initiated from.
     attr_reader :server_features
 
     # @!visibility private
@@ -325,17 +321,7 @@
       @bot.server(@server_id)
     end
 
-<<<<<<< HEAD
-    # @return [Channel, nil]
-    # @raise [Errors::NoPermission] When the bot is not in the server associated with this interaction.
-    def channel
-      @bot.channel(@channel_id)
-    end
-
-    # @return [Button, nil] Returns the button that triggered this interaction if applicable, otherwise nil.
-=======
     # @return [Hash, nil] Returns the button that triggered this interaction if applicable, otherwise nil
->>>>>>> b48f0ba8
     def button
       @type == TYPES[:component] ? get_component(@data['custom_id']) : nil
     end
