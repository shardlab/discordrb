--- conflicted
+++ resolved
@@ -121,11 +121,7 @@
 
     # @!visibility private
     def flag_set?(sym)
-<<<<<<< HEAD
-      @flags.nobits?(FLAGS[sym])
-=======
       !@flags.nobits?(FLAGS[sym])
->>>>>>> cfce8ce5
     end
 
     # Timestamps for the start and end of instanced activities
