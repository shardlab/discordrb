--- conflicted
+++ resolved
@@ -68,12 +68,9 @@
       @members = {}
       @voice_states = {}
       @emoji = {}
-<<<<<<< HEAD
-      @scheduled_events = {}
-=======
       @channels = []
       @channels_by_id = {}
->>>>>>> cd787cd3
+      @scheduled_events = {}
 
       update_data(data)
 
