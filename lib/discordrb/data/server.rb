# frozen_string_literal: true

module Discordrb
  # Basic attributes a server should have
  module ServerAttributes
    # @return [String] this server's name.
    attr_reader :name

    # @return [String] the hexadecimal ID used to identify this server's icon.
    attr_reader :icon_id

    # Utility function to get the URL for the icon image
    # @return [String] the URL to the icon image
    def icon_url
      return nil unless @icon_id

      API.icon_url(@id, @icon_id)
    end
  end

  # A server on Discord
  class Server
    include IDObject
    include ServerAttributes

    # @return [String] the ID of the region the server is on (e.g. `amsterdam`).
    attr_reader :region_id

    # @return [Array<Channel>] an array of all the channels (text and voice) on this server.
    attr_reader :channels

    # @return [Array<Role>] an array of all the roles created on this server.
    attr_reader :roles

    # @return [Hash<Integer => Emoji>] a hash of all the emoji available on this server.
    attr_reader :emoji
    alias_method :emojis, :emoji

    # @return [true, false] whether or not this server is large (members > 100). If it is,
    # it means the members list may be inaccurate for a couple seconds after starting up the bot.
    attr_reader :large
    alias_method :large?, :large

    # @return [Array<Symbol>] the features of the server (eg. "INVITE_SPLASH")
    attr_reader :features

    # @return [Integer] the absolute number of members on this server, offline or not.
    attr_reader :member_count

    # @return [Integer] the amount of time after which a voice user gets moved into the AFK channel, in seconds.
    attr_reader :afk_timeout

    # @return [Hash<Integer => VoiceState>] the hash (user ID => voice state) of voice states of members on this server
    attr_reader :voice_states

    # The server's amount of Nitro boosters.
    # @return [Integer] the amount of boosters, 0 if no one has boosted.
    attr_reader :booster_count

    # The server's Nitro boost level.
    # @return [Integer] the boost level, 0 if no level.
    attr_reader :boost_level

    # @!visibility private
    def initialize(data, bot)
      @bot = bot
      @id = data['id'].to_i
      @members = {}
      @voice_states = {}
      @emoji = {}
<<<<<<< HEAD
      @channels_by_id = {}
      @channels = []
=======
      @channels = []
      @channels_by_id = {}
>>>>>>> cd787cd3

      update_data(data)

      # Whether this server's members have been chunked (resolved using op 8 and GUILD_MEMBERS_CHUNK) yet
      @chunked = false
    end

    # @return [Member] The server owner.
    def owner
      member(@owner_id)
    end

    # The default channel is the text channel on this server with the highest position
    # that the bot has Read Messages permission on.
    # @param send_messages [true, false] whether to additionally consider if the bot has Send Messages permission
    # @return [Channel, nil] The default channel on this server, or `nil` if there are no channels that the bot can read.
    def default_channel(send_messages = false)
      bot_member = member(@bot.profile)
      text_channels.sort_by { |e| [e.position, e.id] }.find do |e|
        if send_messages
          bot_member.can_read_messages?(e) && bot_member.can_send_messages?(e)
        else
          bot_member.can_read_messages?(e)
        end
      end
    end

    alias_method :general_channel, :default_channel

    # @return [Role] The @everyone role on this server
    def everyone_role
      role(@id)
    end

    # Gets a role on this server based on its ID.
    # @param id [String, Integer] The role ID to look for.
    # @return [Role, nil] The role identified by the ID, or `nil` if it couldn't be found.
    def role(id)
      id = id.resolve_id
      @roles.find { |e| e.id == id }
    end

    # Gets a member on this server based on user ID
    # @param id [Integer] The user ID to look for
    # @param request [true, false] Whether the member should be requested from Discord if it's not cached
    def member(id, request = true)
      id = id.resolve_id
      return @members[id] if member_cached?(id)
      return nil unless request

      member = @bot.member(self, id)
      @members[id] = member unless member.nil?
    rescue StandardError
      nil
    end

    # @return [Array<Member>] an array of all the members on this server.
    # @raise [RuntimeError] if the bot was not started with the :server_member intent
    def members
      return @members.values if @chunked

      @bot.debug("Members for server #{@id} not chunked yet - initiating")

      # If the SERVER_MEMBERS intent flag isn't set, the gateway won't respond when we ask for members.
      raise 'The :server_members intent is required to get server members' if @bot.gateway.intents.nobits?(INTENTS[:server_members])

      @bot.request_chunks(@id)
      sleep 0.05 until @chunked
      @members.values
    end

    alias_method :users, :members

    # @return [Array<Member>] an array of all the bot members on this server.
    def bot_members
      members.select(&:bot_account?)
    end

    # @return [Array<Member>] an array of all the non bot members on this server.
    def non_bot_members
      members.reject(&:bot_account?)
    end

    # @return [Member] the bot's own `Member` on this server
    def bot
      member(@bot.profile)
    end

    # @return [Array<Integration>] an array of all the integrations connected to this server.
    def integrations
      integration = JSON.parse(API::Server.integrations(@bot.token, @id))
      integration.map { |element| Integration.new(element, @bot, self) }
    end

    # @param action [Symbol] The action to only include.
    # @param user [User, String, Integer] The user, or their ID, to filter entries to.
    # @param limit [Integer] The amount of entries to limit it to.
    # @param before [Entry, String, Integer] The entry, or its ID, to use to not include all entries after it.
    # @return [AuditLogs] The server's audit logs.
    def audit_logs(action: nil, user: nil, limit: 50, before: nil)
      raise 'Invalid audit log action!' if action && AuditLogs::ACTIONS.key(action).nil?

      action = AuditLogs::ACTIONS.key(action)
      user = user.resolve_id if user
      before = before.resolve_id if before
      AuditLogs.new(self, @bot, JSON.parse(API::Server.audit_logs(@bot.token, @id, limit, user, action, before)))
    end

    # Cache @widget
    # @note For internal use only
    # @!visibility private
    def cache_widget_data
      data = JSON.parse(API::Server.widget(@bot.token, @id))
      @widget_enabled = data['enabled']
      @widget_channel_id = data['channel_id']
    end

    # @return [true, false] whether or not the server has widget enabled
    def widget_enabled?
      cache_widget_data if @widget_enabled.nil?
      @widget_enabled
    end
    alias_method :widget?, :widget_enabled?
    alias_method :embed_enabled, :widget_enabled?
    alias_method :embed?, :widget_enabled?

    # @return [Channel, nil] the channel the server widget will make an invite for.
    def widget_channel
      cache_widget_data if @widget_enabled.nil?
      @bot.channel(@widget_channel_id) if @widget_channel_id
    end
    alias_method :embed_channel, :widget_channel

    # Sets whether this server's widget is enabled
    # @param value [true, false]
    def widget_enabled=(value)
      modify_widget(value, widget_channel)
    end
    alias_method :embed_enabled=, :widget_enabled=

    # Sets whether this server's widget is enabled
    # @param value [true, false]
    # @param reason [String, nil] the reason to be shown in the audit log for this action
    def set_widget_enabled(value, reason = nil)
      modify_widget(value, widget_channel, reason)
    end
    alias_method :set_embed_enabled, :set_widget_enabled

    # Changes the channel on the server's widget
    # @param channel [Channel, String, Integer] the channel, or its ID, to be referenced by the widget
    def widget_channel=(channel)
      modify_widget(widget?, channel)
    end
    alias_method :embed_channel=, :widget_channel=

    # Changes the channel on the server's widget
    # @param channel [Channel, String, Integer] the channel, or its ID, to be referenced by the widget
    # @param reason [String, nil] the reason to be shown in the audit log for this action
    def set_widget_channel(channel, reason = nil)
      modify_widget(widget?, channel, reason)
    end
    alias_method :set_embed_channel, :set_widget_channel

    # Changes the channel on the server's widget, and sets whether it is enabled.
    # @param enabled [true, false] whether the widget is enabled
    # @param channel [Channel, String, Integer] the channel, or its ID, to be referenced by the widget
    # @param reason [String, nil] the reason to be shown in the audit log for this action
    def modify_widget(enabled, channel, reason = nil)
      cache_widget_data if @widget_enabled.nil?
      channel_id = channel ? channel.resolve_id : @widget_channel_id
      response = JSON.parse(API::Server.modify_widget(@bot.token, @id, enabled, channel_id, reason))
      @widget_enabled = response['enabled']
      @widget_channel_id = response['channel_id']
    end
    alias_method :modify_embed, :modify_widget

    # @param include_idle [true, false] Whether to count idle members as online.
    # @param include_bots [true, false] Whether to include bot accounts in the count.
    # @return [Array<Member>] an array of online members on this server.
    def online_members(include_idle: false, include_bots: true)
      @members.values.select do |e|
        ((include_idle ? e.idle? : false) || e.online?) && (include_bots ? true : !e.bot_account?)
      end
    end

    alias_method :online_users, :online_members

    # Adds a member to this guild that has granted this bot's application an OAuth2 access token
    # with the `guilds.join` scope.
    # For more information about Discord's OAuth2 implementation, see: https://discord.com/developers/docs/topics/oauth2
    # @note Your bot must be present in this server, and have permission to create instant invites for this to work.
    # @param user [User, String, Integer] the user, or ID of the user to add to this server
    # @param access_token [String] the OAuth2 Bearer token that has been granted the `guilds.join` scope
    # @param nick [String] the nickname to give this member upon joining
    # @param roles [Role, Array<Role, String, Integer>] the role (or roles) to give this member upon joining
    # @param deaf [true, false] whether this member will be server deafened upon joining
    # @param mute [true, false] whether this member will be server muted upon joining
    # @return [Member, nil] the created member, or `nil` if the user is already a member of this server.
    def add_member_using_token(user, access_token, nick: nil, roles: [], deaf: false, mute: false)
      user_id = user.resolve_id
      roles = roles.is_a?(Array) ? roles.map(&:resolve_id) : [roles.resolve_id]
      response = API::Server.add_member(@bot.token, @id, user_id, access_token, nick, roles, deaf, mute)
      return nil if response.empty?

      add_member Member.new(JSON.parse(response), self, @bot)
    end

    # Returns the amount of members that are candidates for pruning
    # @param days [Integer] the number of days to consider for inactivity
    # @return [Integer] number of members to be removed
    # @raise [ArgumentError] if days is not between 1 and 30 (inclusive)
    def prune_count(days)
      raise ArgumentError, 'Days must be between 1 and 30' unless days.between?(1, 30)

      response = JSON.parse API::Server.prune_count(@bot.token, @id, days)
      response['pruned']
    end

    # Prunes (kicks) an amount of members for inactivity
    # @param days [Integer] the number of days to consider for inactivity (between 1 and 30)
    # @param reason [String] The reason the for the prune.
    # @return [Integer] the number of members removed at the end of the operation
    # @raise [ArgumentError] if days is not between 1 and 30 (inclusive)
    def begin_prune(days, reason = nil)
      raise ArgumentError, 'Days must be between 1 and 30' unless days.between?(1, 30)

      response = JSON.parse API::Server.begin_prune(@bot.token, @id, days, reason)
      response['pruned']
    end

    alias_method :prune, :begin_prune

    # @return [Array<Channel>] an array of text channels on this server
    def text_channels
      @channels.select(&:text?)
    end

    # @return [Array<Channel>] an array of voice channels on this server
    def voice_channels
      @channels.select(&:voice?)
    end

    # @return [Array<Channel>] an array of category channels on this server
    def categories
      @channels.select(&:category?)
    end

    # @return [Array<Channel>] an array of channels on this server that are not in a category
    def orphan_channels
      @channels.reject { |c| c.parent || c.category? }
    end

    # @return [ServerPreview] the preview of this server shown in the discovery page.
    def preview
      @bot.server_preview(@id)
    end

    # Get the templates for this server. Requires the manage server permission.
    # @return [Array<ServerTemplate>] the templates for this server.
    def templates
      templates = JSON.parse(API::Server.list_templates(@bot.token, @id))
      templates.map { |template_data| ServerTemplate.new(template_data, @bot) }
    end

    # Get a single template by its code.
    # @param code [String, ServerTemplate] The code of the server template to resolve.
    # @return [ServerTemplate] The server template for the provided template code.
    def template(code)
      @bot.server_template(code)
    end

    # Create a template in this server. Requires the manage server permission.
    # @param name [String] The 1-100 character name of the template to create.
    # @param description [String, nil] The 0-20 character description of the template to create.
    # @return [ServerTemplate] the template that was created.
    def create_template(name:, description: nil)
      response = API::Server.create_template(@bot.token, @id, name:, description:)
      ServerTemplate.new(JSON.parse(response), @bot)
    end

    # @return [String, nil] the widget URL to the server that displays the amount of online members in a
    #   stylish way. `nil` if the widget is not enabled.
    def widget_url
      update_data if @widget_enabled.nil?
      return unless @widget_enabled

      API.widget_url(@id)
    end

    # @param style [Symbol] The style the picture should have. Possible styles are:
    #   * `:banner1` creates a rectangular image with the server name, member count and icon, a "Powered by Discord" message on the bottom and an arrow on the right.
    #   * `:banner2` creates a less tall rectangular image that has the same information as `banner1`, but the Discord logo on the right - together with the arrow and separated by a diagonal separator.
    #   * `:banner3` creates an image similar in size to `banner1`, but it has the arrow in the bottom part, next to the Discord logo and with a "Chat now" text.
    #   * `:banner4` creates a tall, almost square, image that prominently features the Discord logo at the top and has a "Join my server" in a pill-style button on the bottom. The information about the server is in the same format as the other three `banner` styles.
    #   * `:shield` creates a very small, long rectangle, of the style you'd find at the top of GitHub `README.md` files. It features a small version of the Discord logo at the left and the member count at the right.
    # @return [String, nil] the widget banner URL to the server that displays the amount of online members,
    #   server icon and server name in a stylish way. `nil` if the widget is not enabled.
    def widget_banner_url(style)
      update_data if @widget_enabled.nil?
      return unless @widget_enabled

      API.widget_url(@id, style)
    end

    # @return [String] the hexadecimal ID used to identify this server's splash image for their VIP invite page.
    def splash_id
      @splash_id ||= JSON.parse(API::Server.resolve(@bot.token, @id))['splash']
    end
    alias splash_hash splash_id

    # @return [String, nil] the splash image URL for the server's VIP invite page.
    #   `nil` if there is no splash image.
    def splash_url
      splash_id if @splash_id.nil?
      return nil unless @splash_id

      API.splash_url(@id, @splash_id)
    end

    # @return [String] the hexadecimal ID used to identify this server's banner image, shown by the server name.
    def banner_id
      @banner_id ||= JSON.parse(API::Server.resolve(@bot.token, @id))['banner']
    end

    # @return [String, nil] the banner image URL for the server's banner image, or
    #   `nil` if there is no banner image.
    def banner_url
      banner_id if @banner_id.nil?
      return unless banner_id

      API.banner_url(@id, @banner_id)
    end

    # @return [String] a URL that a user can use to navigate to this server in the client
    def link
      "https://discord.com/channels/#{@id}"
    end

    alias_method :jump_link, :link

    # Adds a role to the role cache
    # @note For internal use only
    # @!visibility private
    def add_role(role)
      @roles << role
    end

    # Removes a role from the role cache
    # @note For internal use only
    # @!visibility private
    def delete_role(role_id)
      @roles.reject! { |r| r.id == role_id }
      @members.each_value do |member|
        new_roles = member.roles.reject { |r| r.id == role_id }
        member.update_roles(new_roles)
      end
      @channels.each do |channel|
        overwrites = channel.permission_overwrites.reject { |id, _| id == role_id }
        channel.update_overwrites(overwrites)
      end
    end

    # Updates the positions of all roles on the server
    # @note For internal use only
    # @!visibility private
    def update_role_positions(role_positions)
      response = JSON.parse(API::Server.update_role_positions(@bot.token, @id, role_positions))
      response.each do |data|
        updated_role = Role.new(data, @bot, self)
        role(updated_role.id).update_from(updated_role)
      end
    end

    # Adds a member to the member cache.
    # @note For internal use only
    # @!visibility private
    def add_member(member)
      @member_count += 1
      @members[member.id] = member
    end

    # Removes a member from the member cache.
    # @note For internal use only
    # @!visibility private
    def delete_member(user_id)
      @members.delete(user_id)
      @member_count -= 1 unless @member_count <= 0
    end

    # Checks whether a member is cached
    # @note For internal use only
    # @!visibility private
    def member_cached?(user_id)
      @members.include?(user_id)
    end

    # Adds a member to the cache
    # @note For internal use only
    # @!visibility private
    def cache_member(member)
      @members[member.id] = member
    end

    # Updates a member's voice state
    # @note For internal use only
    # @!visibility private
    def update_voice_state(data)
      user_id = data['user_id'].to_i

      if data['channel_id']
        unless @voice_states[user_id]
          # Create a new voice state for the user
          @voice_states[user_id] = VoiceState.new(user_id)
        end

        # Update the existing voice state (or the one we just created)
        channel = @channels_by_id[data['channel_id'].to_i]
        @voice_states[user_id].update(
          channel,
          data['mute'],
          data['deaf'],
          data['self_mute'],
          data['self_deaf']
        )
      else
        # The user is not in a voice channel anymore, so delete its voice state
        @voice_states.delete(user_id)
      end
    end

    # Creates a channel on this server with the given name.
    # @note If parent is provided, permission overwrites have the follow behavior:
    #
    #  1. If overwrites is null, the new channel inherits the parent's permissions.
    #  2. If overwrites is [], the new channel inherits the parent's permissions.
    #  3. If you supply one or more overwrites, the channel will be created with those permissions and ignore the parents.
    #
    # @param name [String] Name of the channel to create
    # @param type [Integer, Symbol] Type of channel to create (0: text, 2: voice, 4: category, 5: news, 6: store)
    # @param topic [String] the topic of this channel, if it will be a text channel
    # @param bitrate [Integer] the bitrate of this channel, if it will be a voice channel
    # @param user_limit [Integer] the user limit of this channel, if it will be a voice channel
    # @param permission_overwrites [Array<Hash>, Array<Overwrite>] permission overwrites for this channel
    # @param parent [Channel, String, Integer] parent category, or its ID, for this channel to be created in.
    # @param nsfw [true, false] whether this channel should be created as nsfw
    # @param rate_limit_per_user [Integer] how many seconds users need to wait in between messages.
    # @param reason [String] The reason the for the creation of this channel.
    # @return [Channel] the created channel.
    # @raise [ArgumentError] if type is not 0 (text), 2 (voice), 4 (category), 5 (news), or 6 (store)
    def create_channel(name, type = 0, topic: nil, bitrate: nil, user_limit: nil, permission_overwrites: nil, parent: nil, nsfw: false, rate_limit_per_user: nil, position: nil, reason: nil)
      type = Channel::TYPES[type] if type.is_a?(Symbol)
      raise ArgumentError, 'Channel type must be either 0 (text), 2 (voice), 4 (category), news (5), or store (6)!' unless [0, 2, 4, 5, 6].include?(type)

      permission_overwrites.map! { |e| e.is_a?(Overwrite) ? e.to_hash : e } if permission_overwrites.is_a?(Array)
      parent_id = parent.respond_to?(:resolve_id) ? parent.resolve_id : nil
      response = API::Server.create_channel(@bot.token, @id, name, type, topic, bitrate, user_limit, permission_overwrites, parent_id, nsfw, rate_limit_per_user, position, reason)
      Channel.new(JSON.parse(response), @bot)
    end

    # Creates a role on this server which can then be modified. It will be initialized
    # with the regular role defaults the client uses unless specified, i.e. name is "new role",
    # permissions are the default, colour is the default etc.
    # @param name [String] Name of the role to create.
    # @param colour [Integer, ColourRGB, #combined] The primary colour of the role to create.
    # @param hoist [true, false] whether members of this role should be displayed seperately in the members list.
    # @param mentionable [true, false] whether this role can mentioned by anyone in the server.
    # @param permissions [Integer, Array<Symbol>, Permissions, #bits] The permissions to write to the new role.
    # @param icon [String, #read, nil] The base64 encoded image data, or a file like object that responds to #read.
    # @param unicode_emoji [String, nil] The unicode emoji of the role to create, or nil.
    # @param display_icon [String, File, #read, nil] The icon to display for the role. Overrides the **icon** and **unicode_emoji** parameters if passed.
    # @param reason [String] The reason the for the creation of this role.
    # @param secondary_colour [Integer, ColourRGB, nil] The secondary colour of the role to create.
    # @param tertiary_colour [Integer, ColourRGB, nil] The tertiary colour of the role to create.
    # @return [Role] the created role.
    def create_role(name: 'new role', colour: 0, hoist: false, mentionable: false, permissions: 104_324_161, secondary_colour: nil, tertiary_colour: nil, icon: nil, unicode_emoji: nil, display_icon: nil, reason: nil)
      colour = colour.respond_to?(:combined) ? colour.combined : colour

      permissions = if permissions.is_a?(Array)
                      Permissions.bits(permissions)
                    elsif permissions.respond_to?(:bits)
                      permissions.bits
                    else
                      permissions
                    end

      icon = icon.respond_to?(:read) ? Discordrb.encode64(icon) : icon

      colours = {
        primary_color: colour&.to_i,
        tertiary_color: tertiary_colour&.to_i,
        secondary_color: secondary_colour&.to_i
      }

      if display_icon.is_a?(String)
        unicode_emoji = display_icon
      elsif display_icon.respond_to?(:read)
        icon = Discordrb.encode64(display_icon)
      end

      response = API::Server.create_role(@bot.token, @id, name, nil, hoist, mentionable, permissions&.to_s, reason, colours, icon, unicode_emoji)

      role = Role.new(JSON.parse(response), @bot, self)
      @roles << role
      role
    end

    # Adds a new custom emoji on this server.
    # @param name [String] The name of emoji to create.
    # @param image [String, #read] A base64 encoded string with the image data, or an object that responds to `#read`, such as `File`.
    # @param roles [Array<Role, String, Integer>] An array of roles, or role IDs to be whitelisted for this emoji.
    # @param reason [String] The reason the for the creation of this emoji.
    # @return [Emoji] The emoji that has been added.
    def add_emoji(name, image, roles = [], reason: nil)
      image = image.respond_to?(:read) ? Discordrb.encode64(image) : image

      data = JSON.parse(API::Server.add_emoji(@bot.token, @id, image, name, roles.map(&:resolve_id), reason))
      new_emoji = Emoji.new(data, @bot, self)
      @emoji[new_emoji.id] = new_emoji
    end

    # Delete a custom emoji on this server
    # @param emoji [Emoji, String, Integer] The emoji or emoji ID to be deleted.
    # @param reason [String] The reason the for the deletion of this emoji.
    def delete_emoji(emoji, reason: nil)
      API::Server.delete_emoji(@bot.token, @id, emoji.resolve_id, reason)
    end

    # Changes the name and/or role whitelist of an emoji on this server.
    # @param emoji [Emoji, String, Integer] The emoji or emoji ID to edit.
    # @param name [String] The new name for the emoji.
    # @param roles [Array<Role, String, Integer>] A new array of roles, or role IDs, to whitelist.
    # @param reason [String] The reason for the editing of this emoji.
    # @return [Emoji] The edited emoji.
    def edit_emoji(emoji, name: nil, roles: nil, reason: nil)
      emoji = @emoji[emoji.resolve_id]
      data = JSON.parse(API::Server.edit_emoji(@bot.token, @id, emoji.resolve_id, name || emoji.name, (roles || emoji.roles).map(&:resolve_id), reason))
      new_emoji = Emoji.new(data, @bot, self)
      @emoji[new_emoji.id] = new_emoji
    end

    # The amount of emoji the server can have, based on its current Nitro Boost Level.
    # @return [Integer] the max amount of emoji
    def max_emoji
      case @boost_level
      when 1
        100
      when 2
        150
      when 3
        250
      else
        50
      end
    end

    # Searches a server for members that matches a username or a nickname.
    # @param name [String] The username or nickname to search for.
    # @param limit [Integer] The maximum number of members between 1-1000 to return. Returns 1 member by default.
    # @return [Array<Member>, nil] An array of member objects that match the given parameters, or nil for no members.
    def search_members(name:, limit: nil)
      response = JSON.parse(API::Server.search_guild_members(@bot.token, @id, name, limit))
      return nil if response.empty?

      response.map { |mem| Member.new(mem, self, @bot) }
    end

    # Retrieve banned users from this server.
    # @param limit [Integer] Number of users to return (up to maximum 1000, default 1000).
    # @param before_id [Integer] Consider only users before given user id.
    # @param after_id [Integer] Consider only users after given user id.
    # @return [Array<ServerBan>] a list of banned users on this server and the reason they were banned.
    def bans(limit: nil, before_id: nil, after_id: nil)
      response = JSON.parse(API::Server.bans(@bot.token, @id, limit, before_id, after_id))
      response.map do |e|
        ServerBan.new(self, User.new(e['user'], @bot), e['reason'])
      end
    end

    # Bans a user from this server.
    # @param user [User, String, Integer] The user to ban.
    # @param message_days [Integer] How many days worth of messages sent by the user should be deleted. This is deprecated and will be removed in 4.0.
    # @param message_seconds [Integer] How many seconds of messages sent by the user should be deleted.
    # @param reason [String] The reason the user is being banned.
    def ban(user, message_days = 0, message_seconds: nil, reason: nil)
      delete_messages = if message_days != 0 && message_days
                          message_days * 86_400
                        else
                          message_seconds || 0
                        end

      API::Server.ban_user!(@bot.token, @id, user.resolve_id, delete_messages, reason)
    end

    # Unbans a previously banned user from this server.
    # @param user [User, String, Integer] The user to unban.
    # @param reason [String] The reason the user is being unbanned.
    def unban(user, reason = nil)
      API::Server.unban_user(@bot.token, @id, user.resolve_id, reason)
    end

    # Ban up to 200 users from this server in one go.
    # @param users [Array<User, String, Integer>] Array of up to 200 users to ban.
    # @param message_seconds [Integer] How many seconds of messages sent by the users should be deleted.
    # @param reason [String] The reason these users are being banned.
    # @return [BulkBan]
    def bulk_ban(users:, message_seconds: 0, reason: nil)
      raise ArgumentError, 'Can only ban between 1 and 200 users!' unless users.size.between?(1, 200)

      return ban(users.first, 0, message_seconds: message_seconds, reason: reason) if users.size == 1

      response = API::Server.bulk_ban(@bot.token, @id, users.map(&:resolve_id), message_seconds, reason)
      BulkBan.new(JSON.parse(response), self, reason)
    end

    # Kicks a user from this server.
    # @param user [User, String, Integer] The user to kick.
    # @param reason [String] The reason the user is being kicked.
    def kick(user, reason = nil)
      API::Server.remove_member(@bot.token, @id, user.resolve_id, reason)
    end

    # Forcibly moves a user into a different voice channel.
    # Only works if the bot has the permission needed and if the user is already connected to some voice channel on this server.
    # @param user [User, String, Integer] The user to move.
    # @param channel [Channel, String, Integer, nil] The voice channel to move into. (If nil, the user is disconnected from the voice channel)
    def move(user, channel)
      API::Server.update_member(@bot.token, @id, user.resolve_id, channel_id: channel&.resolve_id)
    end

    # Leave the server.
    def leave
      API::User.leave_server(@bot.token, @id)
    end

    # Sets the server's name.
    # @param name [String] The new server name.
    def name=(name)
      update_server_data(name: name)
    end

    # @return [Array<VoiceRegion>] collection of available voice regions to this guild
    def available_voice_regions
      return @available_voice_regions if @available_voice_regions

      @available_voice_regions = {}

      data = JSON.parse API::Server.regions(@bot.token, @id)
      @available_voice_regions = data.map { |e| VoiceRegion.new e }
    end

    # @return [VoiceRegion, nil] voice region data for this server's region
    # @note This may return `nil` if this server's voice region is deprecated.
    def region
      available_voice_regions.find { |e| e.id == @region_id }
    end

    # Moves the server to another region. This will cause a voice interruption of at most a second.
    # @param region [String] The new region the server should be in.
    def region=(region)
      update_server_data(region: region.to_s)
    end

    # Sets the server's icon.
    # @param icon [String, #read] The new icon, in base64-encoded JPG format.
    def icon=(icon)
      if icon.respond_to?(:read)
        update_server_data(icon_id: Discordrb.encode64(icon))
      else
        update_server_data(icon_id: icon)
      end
    end

    # Sets the server's AFK channel.
    # @param afk_channel [Channel, nil] The new AFK channel, or `nil` if there should be none set.
    def afk_channel=(afk_channel)
      update_server_data(afk_channel_id: afk_channel.resolve_id)
    end

    # Sets the server's system channel.
    # @param system_channel [Channel, String, Integer, nil] The new system channel, or `nil` should it be disabled.
    def system_channel=(system_channel)
      update_server_data(system_channel_id: system_channel.resolve_id)
    end

    # Sets the amount of time after which a user gets moved into the AFK channel.
    # @param afk_timeout [Integer] The AFK timeout, in seconds.
    def afk_timeout=(afk_timeout)
      update_server_data(afk_timeout: afk_timeout)
    end

    # A map of possible server verification levels to symbol names
    VERIFICATION_LEVELS = {
      none: 0,
      low: 1,
      medium: 2,
      high: 3,
      very_high: 4
    }.freeze

    # @return [Symbol] the verification level of the server (:none = none, :low = 'Must have a verified email on their Discord account', :medium = 'Has to be registered with Discord for at least 5 minutes', :high = 'Has to be a member of this server for at least 10 minutes', :very_high = 'Must have a verified phone on their Discord account').
    def verification_level
      VERIFICATION_LEVELS.key @verification_level
    end

    # Sets the verification level of the server
    # @param level [Integer, Symbol] The verification level from 0-4 or Symbol (see {VERIFICATION_LEVELS})
    def verification_level=(level)
      level = VERIFICATION_LEVELS[level] if level.is_a?(Symbol)

      update_server_data(verification_level: level)
    end

    # A map of possible message notification levels to symbol names
    NOTIFICATION_LEVELS = {
      all_messages: 0,
      only_mentions: 1
    }.freeze

    # @return [Symbol] the default message notifications settings of the server (:all = 'All messages', :mentions = 'Only @mentions').
    def default_message_notifications
      NOTIFICATION_LEVELS.key @default_message_notifications
    end

    # Sets the default message notification level
    # @param notification_level [Integer, Symbol] The default message notification 0-1 or Symbol (see {NOTIFICATION_LEVELS})
    def default_message_notifications=(notification_level)
      notification_level = NOTIFICATION_LEVELS[notification_level] if notification_level.is_a?(Symbol)

      update_server_data(default_message_notifications: notification_level)
    end

    alias_method :notification_level=, :default_message_notifications=

    # Sets the server splash
    # @param splash_hash [String] The splash hash
    def splash=(splash_hash)
      update_server_data(splash: splash_hash)
    end

    # A map of possible content filter levels to symbol names
    FILTER_LEVELS = {
      disabled: 0,
      members_without_roles: 1,
      all_members: 2
    }.freeze

    # @return [Symbol] the explicit content filter level of the server (:none = 'Don't scan any messages.', :exclude_roles = 'Scan messages for members without a role.', :all = 'Scan messages sent by all members.').
    def explicit_content_filter
      FILTER_LEVELS.key @explicit_content_filter
    end

    alias_method :content_filter_level, :explicit_content_filter

    # Sets the server content filter.
    # @param filter_level [Integer, Symbol] The content filter from 0-2 or Symbol (see {FILTER_LEVELS})
    def explicit_content_filter=(filter_level)
      filter_level = FILTER_LEVELS[filter_level] if filter_level.is_a?(Symbol)

      update_server_data(explicit_content_filter: filter_level)
    end

    # @return [true, false] whether this server has any emoji or not.
    def any_emoji?
      @emoji.any?
    end

    alias_method :has_emoji?, :any_emoji?
    alias_method :emoji?, :any_emoji?

    # Requests a list of Webhooks on the server.
    # @return [Array<Webhook>] webhooks on the server.
    def webhooks
      webhooks = JSON.parse(API::Server.webhooks(@bot.token, @id))
      webhooks.map { |webhook| Webhook.new(webhook, @bot) }
    end

    # Requests a list of Invites to the server.
    # @return [Array<Invite>] invites to the server.
    def invites
      invites = JSON.parse(API::Server.invites(@bot.token, @id))
      invites.map { |invite| Invite.new(invite, @bot) }
    end

    # Processes a GUILD_MEMBERS_CHUNK packet, specifically the members field
    # @note For internal use only
    # @!visibility private
    def process_chunk(members, chunk_index, chunk_count)
      process_members(members)
      LOGGER.debug("Processed chunk #{chunk_index + 1}/#{chunk_count} server #{@id} - index #{chunk_index} - length #{members.length}")

      return if chunk_index + 1 < chunk_count

      LOGGER.debug("Finished chunking server #{@id}")

      # Reset everything to normal
      @chunked = true
    end

    # @return [Channel, nil] the AFK voice channel of this server, or `nil` if none is set.
    def afk_channel
      @bot.channel(@afk_channel_id) if @afk_channel_id
    end

    # @return [Channel, nil] the system channel (used for automatic welcome messages) of a server, or `nil` if none is set.
    def system_channel
      @bot.channel(@system_channel_id) if @system_channel_id
    end

    # Updates the cached data with new data
    # @note For internal use only
    # @!visibility private
    def update_data(new_data = nil)
      new_data ||= JSON.parse(API::Server.resolve(@bot.token, @id))
      @name = new_data[:name] || new_data['name'] || @name
      @region_id = new_data[:region] || new_data['region'] || @region_id
      @icon_id = new_data[:icon] || new_data['icon'] || @icon_id
      @afk_timeout = new_data[:afk_timeout] || new_data['afk_timeout'] || @afk_timeout

      afk_channel_id = new_data[:afk_channel_id] || new_data['afk_channel_id'] || @afk_channel
      @afk_channel_id = afk_channel_id&.resolve_id
      widget_channel_id = new_data[:widget_channel_id] || new_data['widget_channel_id'] || @widget_channel
      @widget_channel_id = widget_channel_id&.resolve_id
      system_channel_id = new_data[:system_channel_id] || new_data['system_channel_id'] || @system_channel
      @system_channel_id = system_channel_id&.resolve_id

      @widget_enabled = new_data[:widget_enabled] || new_data['widget_enabled']
      @splash = new_data[:splash_id] || new_data['splash_id'] || @splash_id

      @verification_level = new_data[:verification_level] || new_data['verification_level'] || @verification_level
      @explicit_content_filter = new_data[:explicit_content_filter] || new_data['explicit_content_filter'] || @explicit_content_filter
      @default_message_notifications = new_data[:default_message_notifications] || new_data['default_message_notifications'] || @default_message_notifications

      @large = new_data.key?('large') ? new_data['large'] : @large
      @member_count = new_data['member_count'] || @member_count || 0
      @splash_id = new_data['splash'] || @splash_id
      @banner_id = new_data['banner'] || @banner_id
      @features = new_data['features'] ? new_data['features'].map { |element| element.downcase.to_sym } : @features || []
      @booster_count = new_data['premium_subscription_count'] || @booster_count || 0
      @boost_level = new_data['premium_tier'] || @boost_level
      @owner_id = new_data['owner_id'].to_i

      process_channels(new_data['channels']) if new_data['channels']
      process_roles(new_data['roles']) if new_data['roles']
      process_emoji(new_data['emojis']) if new_data['emojis']
      process_members(new_data['members']) if new_data['members']
      process_presences(new_data['presences']) if new_data['presences']
      process_voice_states(new_data['voice_states']) if new_data['voice_states']
      process_active_threads(new_data['threads']) if new_data['threads']
    end

    # Adds a channel to this server's cache
    # @note For internal use only
    # @!visibility private
    def add_channel(channel)
      @channels << channel
      @channels_by_id[channel.id] = channel
    end

    # Deletes a channel from this server's cache
    # @note For internal use only
    # @!visibility private
    def delete_channel(id)
      @channels.reject! { |e| e.id == id }
      @channels_by_id.delete(id)
    end

    # Updates the cached emoji data with new data
    # @note For internal use only
    # @!visibility private
    def update_emoji_data(new_data)
      @emoji = {}
      process_emoji(new_data['emojis'])
    end

    # The inspect method is overwritten to give more useful output
    def inspect
      "<Server name=#{@name} id=#{@id} large=#{@large} region=#{@region} owner=#{@owner} afk_channel_id=#{@afk_channel_id} system_channel_id=#{@system_channel_id} afk_timeout=#{@afk_timeout}>"
    end

    private

    def update_server_data(new_data)
      response = JSON.parse(API::Server.update(@bot.token, @id,
                                               new_data[:name] || @name,
                                               new_data[:region] || @region_id,
                                               new_data[:icon_id] || @icon_id,
                                               new_data[:afk_channel_id] || @afk_channel_id,
                                               new_data[:afk_timeout] || @afk_timeout,
                                               new_data[:splash] || @splash,
                                               new_data[:default_message_notifications] || @default_message_notifications,
                                               new_data[:verification_level] || @verification_level,
                                               new_data[:explicit_content_filter] || @explicit_content_filter,
                                               new_data[:system_channel_id] || @system_channel_id))
      update_data(response)
    end

    def process_roles(roles)
      # Create roles
      @roles = []
      @roles_by_id = {}

      return unless roles

      roles.each do |element|
        role = Role.new(element, @bot, self)
        @roles << role
        @roles_by_id[role.id] = role
      end
    end

    def process_emoji(emoji)
      return if emoji.empty?

      emoji.each do |element|
        new_emoji = Emoji.new(element, @bot, self)
        @emoji[new_emoji.id] = new_emoji
      end
    end

    def process_members(members)
      return unless members

      members.each do |element|
        member = Member.new(element, self, @bot)
        @members[member.id] = member
      end
    end

    def process_presences(presences)
      # Update user statuses with presence info
      return unless presences

      presences.each do |element|
        next unless element['user']

        user_id = element['user']['id'].to_i
        user = @members[user_id]
        if user
          user.update_presence(element)
        else
          LOGGER.warn "Rogue presence update! #{element['user']['id']} on #{@id}"
        end
      end
    end

    def process_channels(channels)
      @channels = []
      @channels_by_id = {}

      return unless channels

      channels.each do |element|
        channel = @bot.ensure_channel(element, self)
        @channels << channel
        @channels_by_id[channel.id] = channel
      end
    end

    def process_voice_states(voice_states)
      return unless voice_states

      voice_states.each do |element|
        update_voice_state(element)
      end
    end

    def process_active_threads(threads)
      @channels ||= []
      @channels_by_id ||= {}

      return unless threads

      threads.each do |element|
        thread = @bot.ensure_channel(element, self)
        @channels << thread
        @channels_by_id[thread.id] = thread
      end
    end
  end

  # A ban entry on a server
  class ServerBan
    # @return [String, nil] the reason the user was banned, if provided
    attr_reader :reason

    # @return [User] the user that was banned
    attr_reader :user

    # @return [Server] the server this ban belongs to
    attr_reader :server

    # @!visibility private
    def initialize(server, user, reason)
      @server = server
      @user = user
      @reason = reason
    end

    # Removes this ban on the associated user in the server
    # @param reason [String] the reason for removing the ban
    def remove(reason = nil)
      @server.unban(user, reason)
    end

    alias_method :unban, :remove
    alias_method :lift, :remove
  end

  # A bulk ban entry on a server
  class BulkBan
    # @return [Server] The server this bulk ban belongs to.
    attr_reader :server

    # @return [String, nil] The reason these users were banned.
    attr_reader :reason

    # @return [Array<Integer>] Array of user IDs that were banned.
    attr_reader :banned_users

    # @return [Array<Integer>] Array of user IDs that couldn't be banned.
    attr_reader :failed_users

    # @!visibility private
    def initialize(data, server, reason)
      @server = server
      @reason = reason
      @banned_users = data['banned_users']&.map(&:resolve_id) || []
      @failed_users = data['failed_users']&.map(&:resolve_id) || []
    end
  end
end<|MERGE_RESOLUTION|>--- conflicted
+++ resolved
@@ -68,13 +68,8 @@
       @members = {}
       @voice_states = {}
       @emoji = {}
-<<<<<<< HEAD
-      @channels_by_id = {}
-      @channels = []
-=======
       @channels = []
       @channels_by_id = {}
->>>>>>> cd787cd3
 
       update_data(data)
 
