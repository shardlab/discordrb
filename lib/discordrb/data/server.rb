--- conflicted
+++ resolved
@@ -557,10 +557,6 @@
     # @return [Emoji] The emoji that has been added.
     def add_emoji(name, image, roles = [], reason: nil)
       image = image.respond_to?(:read) ? Discordrb.encode64(image) : image
-<<<<<<< HEAD
-=======
-
->>>>>>> 2260e13f
       data = JSON.parse(API::Server.add_emoji(@bot.token, @id, image, name, roles.map(&:resolve_id), reason))
       new_emoji = Emoji.new(data, @bot, self)
       @emoji[new_emoji.id] = new_emoji
@@ -711,11 +707,7 @@
     # Sets the server's icon.
     # @param icon [String, #read] The new icon, in base64-encoded JPG format.
     def icon=(icon)
-<<<<<<< HEAD
-      if icon.respond_to? :read
-=======
       if icon.respond_to?(:read)
->>>>>>> 2260e13f
         update_server_data(icon_id: Discordrb.encode64(icon))
       else
         update_server_data(icon_id: icon)
