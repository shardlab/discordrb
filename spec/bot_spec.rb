# frozen_string_literal: true

require 'discordrb'

describe Discordrb::Bot do
  subject(:bot) do
    described_class.new(token: 'fake_token')
  end

  fixture :server_data, %i[emoji emoji_server]
  fixture_property :server_id, :server_data, ['id'], :to_i

  # TODO: Use some way of mocking the API instead of setting the server to not exist
  let!(:server) { Discordrb::Server.new(server_data, bot) }

  fixture :dispatch_event, %i[emoji dispatch_event]
  fixture :dispatch_add, %i[emoji dispatch_add]

  fixture_property :emoji_1_name, :dispatch_add, ['emojis', 0, 'name']
  fixture_property :emoji_3_name, :dispatch_add, ['emojis', 2, 'name']

  fixture_property :emoji_1_id, :dispatch_add, ['emojis', 0, 'id'], :to_i
  fixture_property :emoji_2_id, :dispatch_add, ['emojis', 1, 'id'], :to_i
  fixture_property :emoji_3_id, :dispatch_add, ['emojis', 2, 'id'], :to_i

  fixture :dispatch_remove, %i[emoji dispatch_remove]
  fixture :dispatch_update, %i[emoji dispatch_update]

  fixture_property :edited_emoji_name, :dispatch_update, ['emojis', 1, 'name']

  before do
    bot.instance_variable_set(:@servers, server_id => server)
  end

  it 'should set up' do
    expect(bot.server(server_id)).to eq(server)
    expect(bot.server(server_id).emoji.size).to eq(2)
  end

  it 'raises when token string is empty or nil' do
    expect { described_class.new(token: '') }.to raise_error('Token string is empty or nil')
    expect { described_class.new(token: nil) }.to raise_error('Token string is empty or nil')
  end

  describe '#parse_mentions' do
    it 'parses user mentions' do
      user_a = double(:user_a)
      user_b = double(:user_b)
      allow(bot).to receive(:user).with('123').and_return(user_a)
      allow(bot).to receive(:user).with('456').and_return(user_b)
      mentions = bot.parse_mentions('<@!123><@!456>', server)
      expect(mentions).to eq([user_a, user_b])
    end

    it 'parses channel mentions' do
      channel_a = double(:channel_a)
      channel_b = double(:channel_b)
      allow(bot).to receive(:channel).with('123', server).and_return(channel_a)
      allow(bot).to receive(:channel).with('456', server).and_return(channel_b)
      mentions = bot.parse_mentions('<#123><#456>', server)
      expect(mentions).to eq([channel_a, channel_b])
    end

    it 'parses role mentions' do
      role_a = double(:role_a)
      role_b = double(:role_b)
      allow(server).to receive(:role).with('123').and_return(role_a)
      allow(server).to receive(:role).with('456').and_return(role_b)
      mentions = bot.parse_mentions('<@&123><@&456>')
      expect(mentions).to eq([role_a, role_b])
    end

    it 'parses emoji mentions' do
      emoji_a = double(:emoji_a)
      emoji_b = double(:emoji_b)
      allow(bot).to receive(:emoji).with('123').and_return(emoji_a)
      allow(bot).to receive(:emoji).with('456').and_return(emoji_b)
      mentions = bot.parse_mentions('<a:foo:123><a:bar:456>')
      expect(mentions).to eq([emoji_a, emoji_b])
    end

    it "doesn't parse invalid mentions" do
      mentions = bot.parse_mentions('<<@123<@?123><#123<:foo:123<b:foo:456><@abc><@!abc>', server)
      expect(mentions).to eq []
    end
  end

  describe '#parse_mention' do
    context 'with an uncached emoji' do
      it 'returns an emoji with the available data' do
        allow(bot).to receive(:emoji)
        string = '<a:foo:123>'
        emoji = bot.parse_mention(string)
        expect([emoji.name, emoji.id, emoji.animated]).to eq ['foo', 123, true]
      end
    end
  end

  describe '#handle_dispatch' do
    it 'handles GUILD_EMOJIS_UPDATE' do
      type = :GUILD_EMOJIS_UPDATE
      expect(bot).to receive(:raise_event).exactly(4).times
      bot.send(:handle_dispatch, type, dispatch_event)
    end

    context 'when handling a PRESENCE_UPDATE' do
      let(:user) { instance_double(Discordrb::User, activities: [], id: 12_345, client_status: nil) }
      let(:guild_id) { 123_456 }
      let(:activity) { instance_double(Discordrb::Activity, name: 'name') }
      let(:activity_fixture) { { 'name' => 'New Activity' } }
      let(:old_activity) { instance_double(Discordrb::Activity, 'old_activity', name: 'Old Activity') }

      before do
        allow(bot.instance_variable_get(:@users)).to receive(:[]).with(user.id).and_return(user)
        allow(bot).to receive(:update_presence).and_return(nil)
        allow(bot).to receive(:raise_event).with(kind_of(Discordrb::Events::PresenceEvent))
        allow(bot).to receive(:raise_event).with(kind_of(Discordrb::Events::PlayingEvent))
        allow(bot).to receive(:user).with(user.id).and_return(user)
        allow(bot).to receive(:server).with(guild_id).and_return(instance_double(Discordrb::Server))
      end

      it 'raises a PlayingEvent for each new activity' do
        bot.send(:handle_dispatch, :PRESENCE_UPDATE, { 'activities' => [activity_fixture, activity_fixture], 'user' => { 'id' => user.id }, 'guild_id' => guild_id })
        expect(bot).to have_received(:raise_event).with(instance_of(Discordrb::Events::PlayingEvent)).twice
      end

      it 'raises a PlayingEvent for each removed activity' do
        allow(user).to receive(:activities).and_return([old_activity])
        bot.send(:handle_dispatch, :PRESENCE_UPDATE, { 'activities' => [], 'user' => { 'id' => user.id }, 'guild_id' => guild_id })

        expect(bot).to have_received(:raise_event).with(instance_of(Discordrb::Events::PlayingEvent))
      end

      it 'raises a PlayingEvent for each new and removed activity' do
        allow(user).to receive(:activities).and_return([old_activity])
        bot.send(:handle_dispatch, :PRESENCE_UPDATE, { 'activities' => [activity_fixture], 'user' => { 'id' => user.id }, 'guild_id' => guild_id })

        expect(bot).to have_received(:raise_event).with(an_instance_of(Discordrb::Events::PlayingEvent)).twice
      end

      it 'raises a PresenceEvent when the change is not activity based' do
        bot.send(:handle_dispatch, :PRESENCE_UPDATE, { 'activities' => [], 'user' => { 'id' => user.id }, 'guild_id' => guild_id, 'status' => 'online' })

        expect(bot).to have_received(:raise_event).with(an_instance_of(Discordrb::Events::PresenceEvent))
      end
    end

    context 'when handling a MESSAGE_CREATE event' do
      let(:channel_id) { instance_double(Integer, 'channel_id') }
      let(:channel) { instance_double(Discordrb::Channel, recipient: author, server: nil) }
      let(:user_id) { instance_double(Integer, 'user_id') }
      let(:author) { instance_double(Discordrb::User, id: user_id) }
      let(:message_fixture) { { 'author' => { 'id' => user_id }, 'channel_id' => channel_id } }
<<<<<<< HEAD
      let(:message) { instance_double(Discordrb::Message, channel: channel, from_bot?: false, mentions: [], role_mentions: []) }
=======
      let(:message) { instance_double(Discordrb::Message, channel: channel, from_bot?: false, mentions: []) }
      let(:profile) { instance_double(Discordrb::Profile, id: 123_456, current_bot?: false) }
>>>>>>> 35f8f4ec

      before do
        allow(user_id).to receive(:to_i).and_return(user_id)
        allow(bot).to receive(:profile).and_return(profile)
        allow(bot).to receive(:channel).with(channel_id).and_return(channel)
        allow(channel).to receive(:is_a?).with(Discordrb::Channel).and_return(true)
        allow(bot).to receive(:ignored?).with(user_id).and_return(false)
        allow(bot).to receive(:raise_event)
        allow(Discordrb::Message).to receive(:new).and_return(message)
      end

      it 'raises a ChannelCreateEvent if the DM channel is uncached' do
        allow(channel).to receive(:private?).and_return(true)
        allow(bot).to receive(:create_channel)

        bot.send(:handle_dispatch, :MESSAGE_CREATE, message_fixture)

        expect(bot).to have_received(:raise_event).with(instance_of(Discordrb::Events::ChannelCreateEvent))
      end

      it 'does not raise a ChannelCreateEvent if the DM channel is cached' do
        allow(channel).to receive(:private?).and_return(true)
        bot.instance_variable_set(:@pm_channels, { user_id => channel })

        bot.send(:handle_dispatch, :MESSAGE_CREATE, message_fixture)

        expect(bot).to_not have_received(:raise_event).with(instance_of(Discordrb::Events::ChannelCreateEvent))
      end
    end
  end

  describe '#update_guild_emoji' do
    it 'removes an emoji' do
      bot.send(:update_guild_emoji, dispatch_remove)

      emojis = bot.server(server_id).emoji
      emoji = emojis[emoji_1_id]

      expect(emojis.size).to eq(1)
      expect(emoji.name).to eq(emoji_1_name)
      expect(emoji.server).to eq(server)
      expect(emoji.roles).to eq([])
    end

    it 'adds an emoji' do
      bot.send(:update_guild_emoji, dispatch_add)

      emojis = bot.server(server_id).emoji
      emoji = emojis[emoji_3_id]

      expect(emojis.size).to eq(3)
      expect(emoji.name).to eq(emoji_3_name)
      expect(emoji.server).to eq(server)
      expect(emoji.roles).to eq([])
    end

    it 'edits an emoji' do
      bot.send(:update_guild_emoji, dispatch_update)

      emojis = bot.server(server_id).emoji
      emoji = emojis[emoji_2_id]

      expect(emojis.size).to eq(2)
      expect(emoji.name).to eq(edited_emoji_name)
      expect(emoji.server).to eq(server)
      expect(emoji.roles).to eq([])
    end
  end

  describe '#send_file' do
    let(:channel) { double(:channel, resolve_id: double) }

    it 'defines original_filename when filename is passed' do
      original_filename = double(:original_filename)
      file = double(:file, original_filename: original_filename, read: true)
      new_filename = double('new filename')

      allow(Discordrb::API::Channel).to receive(:upload_file).and_return('{}')
      allow(Discordrb::Message).to receive(:new)

      bot.send_file(channel, file, filename: new_filename)
      expect(file.original_filename).to eq new_filename
    end

    it 'does not define original_filename when filename is nil' do
      original_filename = double(:original_filename)
      file = double(:file, read: true, original_filename: original_filename)

      allow(Discordrb::API::Channel).to receive(:upload_file).and_return('{}')
      allow(Discordrb::Message).to receive(:new)

      bot.send_file(channel, file)
      expect(file.original_filename).to eq original_filename
    end

    it 'prepends "SPOILER_" when spoiler is truthy and the filename does not start with "SPOILER_"' do
      file = double(:file, read: true)

      allow(Discordrb::API::Channel).to receive(:upload_file).and_return('{}')
      allow(Discordrb::Message).to receive(:new)

      bot.send_file(channel, file, filename: 'file.txt', spoiler: true)
      expect(file.original_filename).to eq 'SPOILER_file.txt'
    end

    it 'does not prepend "SPOILER_" if the filename starts with "SPOILER_"' do
      file = double(:file, read: true, path: 'SPOILER_file.txt')

      allow(Discordrb::API::Channel).to receive(:upload_file).and_return('{}')
      allow(Discordrb::Message).to receive(:new)

      bot.send_file(channel, file, spoiler: true)
      expect(file.original_filename).to eq 'SPOILER_file.txt'
    end

    it 'uses the original filename when spoiler is truthy and filename is nil' do
      file = double(:file, read: true, path: 'file.txt')

      allow(Discordrb::API::Channel).to receive(:upload_file).and_return('{}')
      allow(Discordrb::Message).to receive(:new)

      bot.send_file(channel, file, spoiler: true)
      expect(file.original_filename).to eq 'SPOILER_file.txt'
    end
  end

  describe '#voice_connect' do
    it 'requires encryption' do
      channel = double(:channel, resolve_id: double)
      expect { bot.voice_connect(channel, false) }.to raise_error ArgumentError
    end
  end
end<|MERGE_RESOLUTION|>--- conflicted
+++ resolved
@@ -151,12 +151,8 @@
       let(:user_id) { instance_double(Integer, 'user_id') }
       let(:author) { instance_double(Discordrb::User, id: user_id) }
       let(:message_fixture) { { 'author' => { 'id' => user_id }, 'channel_id' => channel_id } }
-<<<<<<< HEAD
       let(:message) { instance_double(Discordrb::Message, channel: channel, from_bot?: false, mentions: [], role_mentions: []) }
-=======
-      let(:message) { instance_double(Discordrb::Message, channel: channel, from_bot?: false, mentions: []) }
       let(:profile) { instance_double(Discordrb::Profile, id: 123_456, current_bot?: false) }
->>>>>>> 35f8f4ec
 
       before do
         allow(user_id).to receive(:to_i).and_return(user_id)
