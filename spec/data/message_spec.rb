--- conflicted
+++ resolved
@@ -190,43 +190,27 @@
     let(:mention) { instance_double(TrueClass, 'mention') }
 
     it 'responds with a message_reference' do
-<<<<<<< HEAD
       allow(message).to receive(:respond)
-=======
-      expect(message).to receive(:respond).with(content, false, nil, nil, hash_including(:replied_user), message, nil, 0)
-
->>>>>>> cfce8ce5
       message.reply!(content)
 
-      expect(message).to have_received(:respond).with(content, false, nil, nil, hash_including(:replied_user), message, nil)
+      expect(message).to have_received(:respond).with(content, false, nil, nil, hash_including(:replied_user), message, nil, 0)
     end
 
     it 'sets replied_user in allowed_mentions' do
-<<<<<<< HEAD
       allow(message).to receive(:respond)
-=======
-      expect(message).to receive(:respond).with(content, false, nil, nil, { replied_user: mention }, message, nil, 0)
-
->>>>>>> cfce8ce5
       message.reply!(content, mention_user: mention)
 
-      expect(message).to have_received(:respond).with(content, false, nil, nil, { replied_user: mention }, message, nil)
+      expect(message).to have_received(:respond).with(content, false, nil, nil, { replied_user: mention }, message, nil, 0)
     end
 
     context 'when allowed_mentions is false' do
       let(:mention) { instance_double(TrueClass, 'mention') }
 
       it 'sets parse to an empty array add merges the mention_user param' do
-<<<<<<< HEAD
         allow(message).to receive(:respond)
-        message.reply!(content, allowed_mentions: false, mention_user: mention)
-
-        expect(message).to have_received(:respond).with(content, false, nil, nil, { parse: [], replied_user: mention }, message, nil)
-=======
-        expect(message).to receive(:respond).with(content, false, nil, nil, { parse: [], replied_user: mention }, message, nil, 0)
-
-        message.reply!(content, allowed_mentions: false, mention_user: mention, flags: 0)
->>>>>>> cfce8ce5
+        message.reply!(content, allowed_mentions: false, mention_user: mention, 0)
+
+        expect(message).to have_received(:respond).with(content, false, nil, nil, { parse: [], replied_user: mention }, message, nil, 0)
       end
     end
 
@@ -242,14 +226,9 @@
       end
 
       it 'converts it to a hash to set the replied_user key' do
-<<<<<<< HEAD
         allow(message).to receive(:respond)
-        message.reply!(content, allowed_mentions: allowed_mentions, mention_user: mention_user)
-        expect(message).to have_received(:respond).with(content, false, nil, nil, hash, message, nil)
-=======
-        expect(message).to receive(:respond).with(content, false, nil, nil, hash, message, nil, 0)
         message.reply!(content, allowed_mentions: allowed_mentions, mention_user: mention_user, flags: 0)
->>>>>>> cfce8ce5
+        expect(message).to have_received(:respond).with(content, false, nil, nil, hash, message, nil, 0)
       end
     end
   end
@@ -268,7 +247,6 @@
 
   describe '#respond' do
     let(:message) { described_class.new(message_data, bot) }
-<<<<<<< HEAD
     let(:content) { instance_double(String, 'content') }
     let(:tts) { instance_double(TrueClass, 'tts') }
     let(:embed) { instance_double(Discordrb::Webhooks::Embed, 'embed') }
@@ -276,27 +254,13 @@
     let(:allowed_mentions) { instance_double(Hash, 'allowed_mentions') }
     let(:message_reference) { instance_double(described_class) }
     let(:components) { instance_double(Discordrb::Webhooks::View) }
+    let(:flags) { instance_double('Integer') }
 
     it 'forwards arguments to Channel#send_message' do
       allow(channel).to receive(:send_message)
-      message.respond(content, tts, embed, attachments, allowed_mentions, message_reference, components)
-
-      expect(channel).to have_received(:send_message).with(content, tts, embed, attachments, allowed_mentions, message_reference, components)
-=======
-    let(:content) { instance_double('String', 'content') }
-    let(:tts) { instance_double('TrueClass', 'tts') }
-    let(:embed) { instance_double('Discordrb::Webhooks::Embed', 'embed') }
-    let(:attachments) { instance_double('Array', 'attachments') }
-    let(:allowed_mentions) { instance_double('Hash', 'allowed_mentions') }
-    let(:message_reference) { instance_double('Discordrb::Message') }
-    let(:components) { instance_double('Discordrb::Webhooks::View') }
-    let(:flags) { instance_double('Integer') }
-
-    it 'forwards arguments to Channel#send_message' do
-      expect(channel).to receive(:send_message).with(content, tts, embed, attachments, allowed_mentions, message_reference, components, flags)
-
       message.respond(content, tts, embed, attachments, allowed_mentions, message_reference, components, flags)
->>>>>>> cfce8ce5
+
+      expect(channel).to have_received(:send_message).with(content, tts, embed, attachments, allowed_mentions, message_reference, components, flags)
     end
   end
 end